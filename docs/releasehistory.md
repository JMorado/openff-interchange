--- conflicted
+++ resolved
@@ -13,12 +13,9 @@
 
 ## Current development
 
-<<<<<<< HEAD
 * #916 Some internal code paths are re-organized, including removing the `openff.interchange.interop.internal` submodule.
 * #916 Improves speed of `Interchange.to_lammps`, particularly for larger systems.
-=======
 * #915 Deprecates `Interchange.__add__` in favor of `Interchange.combine`.
->>>>>>> 05cbfcf9
 
 ## 0.3.22 - 2023-02-27
 
