--- conflicted
+++ resolved
@@ -13,16 +13,13 @@
 
 ### Behavior changes
 
-<<<<<<< HEAD
 * #639 Drops support for Python 3.8, following [NEP 29](https://numpy.org/neps/nep-0029-deprecation_policy.html#support-table).
-=======
-* #635 Moves and re-organizes the contents of `openff.interchange.interop.internal.gromacs` to a new submodule `openff.interchange.interop.gromacs`
+* #635 Moves and re-organizes the contents of `openff.interchange.interop.internal.gromacs` to a new submodule `openff.interchange.interop.gromacs`.
 
 ### New features
 
 * #635 Adds a dedicated class `GROMACSSystem` to represent GROMACS state.
 * #635 Adds parsing and exporting between GROMACS files and `GROMACSSystem` objects.
->>>>>>> 0057abd1
 
 ## 0.3.0
 
