# Release History

Releases follow versioning as described in
[PEP440](https://www.python.org/dev/peps/pep-0440/#final-releases), where

* `major` increments denote a change that may break API compatibility with previous `major` releases
* `minor` increments add features but do not break API compatibility
* `micro` increments represent bugfix releases or improvements in documentation

Dates are given in YYYY-MM-DD format.

Please note that all releases prior to a version 1.0.0 are considered pre-releases and many API changes will come before a stable release.

<<<<<<< HEAD
## 0.3.18 - 2023-11-16

### Bugfixes

* #844 Fixes a bug in which charge assignment caching incorrect charges between similar molecules with different atom orderings.
=======
## Current development

### Behavior changes

* #845 Adds an exception when unimplemented virtual sites are present while writing to Amber files. Previously this was a silent error producing invalid files.
>>>>>>> f349fb7b

## 0.3.17 - 2023-11-02

### New Features

* #831 Adds `Interchange.minimize` and an underlying implementation with OpenMM.

### Bugfixes

* #830 #834 Updates versioneer configuration for Python 3.12 compatibility.

### Behavior changes

* #835 Most SMIRNOFF virtual site types are once again implemented in OpenMM with ``openmm.LocalCoordinatesSite`` as it is strictly the only proper option.

## 0.3.16 - 2023-10-18

### New Features

* #827 Adds the `ewald_tolerance` option to `to_openmm`, overriding a default value inherited from old versions of the OpenFF Toolkit.
* #827 Adds `to_openmm_system` methods, which alias existing `to_openmm` methods that create `openmm.System`s. Existing methods are not removed or currently deprecated.

### Behavior changes

* #828 Most virtual site types are implemented in OpenMM as types other than ``openmm.LocalCoordinatesSite`` for better human readability.

### Documentation improvements

* #828 Adds a notebook demonstrating, including visualization and running short simulations, several use cases of SMIRNOFF virtual sites.

### Examples added

* #825 Adds a host-guest example derived from the [SAMPL6 challenge](https://github.com/samplchallenges/SAMPL6).

## 0.3.15 - 2023-10-06

### New Features

* #815 Most SMIRNOFF collections are now available via a public interface (`from openff.interchange.smirnoff import ...`).

### Bugfixes

* #814 Tracks `scale_12` in non-bonded handlers.
* #821 Fixes visualization issues described in #819.
* #816 Ensures virtual sites are added at the _end_ of an `openmm.System`, after _all_ atoms (i.e. not interlaced with molecules).

## 0.3.14 - 2023-09-07

### New Features

* #798 `Interchange.to_gromacs` and related methods now support `BondCharge` virtual sites and four-site water models.

### Bugfixes

* #797 Fixes a bug in which virtual site charge increments were not properly applied.

### Breaking changes

* #797 `SMIRNOFFElectrostaticsCollection` now applies virtual site charge increments.
* #797 Removes `ElectrostaticsCollection.charges_without_virtual_sites`, `FoyerElectrostaticsHandler.charges_without_virtual_sites`, and makes `SMIRNOFFElectrostaticsCollection.charges_without_virtual_sites` private.

### Documentation improvements

* #802 Fixes some typos in the `vdWHandler` down-conversion warning.

## 0.3.13 - 2023-08-22

### New Features

* #791 `Interchange.visualize` can now visualize virtual sites via the `include_virtual_sites` argument.
* #791 `get_positions_with_virtual_sites` now supports more virtual site types.

### Behavior changes

* #791 `BondCharge` virtual sites are now implemented in OpenMM with `openmm.TwoParticleAverageSite`.
* #791 Conventional four-site water models using `DivalentLonePair` virtual sites, like TIP4P and its variants, are now implemented in OpenMM with `openmm.ThreeParticleAverageSite`.

## 0.3.12 - 2023-08-14

### New features

* #782 OpenMM is now an optional dependency at runtime or if using the `openff-interchange-base` conda
  package.

## 0.3.11 - 2023-08-09

### Behavior changes

* #789 Internally use vdWHandler 0.4 when storing SMIRNOFF data and creating OpenMM forces.
* #789 Using plugins that create `openmm.NonbondedForce` now results in `openmm.NonbondedForce.NoCutoff` when the topology is non-periodic and `vdWHandler.nonperiodic_method == "no-cutoff"`

## 0.3.10 - 2023-08-02

### New features

* #781 Adds support for version 0.4 of the SMIRNOFF vdW section.
* #780 Adds compatibility with Pydantic v2, using the existing v1 API.

### Behavior changes

* #778 `Interchange.from_foyer` now infers positions from the input topology, matching the behavior of `Interchange.from_smirnoff`.

### Documentation improvements

* #778 Updates the Foyer migration guide.

## 0.3.9 - 2023-07-25

### Bugfixes

* #775 Makes `Interchange.from_openmm` a class method as originally intended.

## 0.3.8 - 2023-07-14

### Behavior changes

* #667 Clarifies lack of support for (hard) cut-off electrostatics in OpenMM.

### New features

* #763 Optionally adds virtual sites to `Interchange.to_pdb` and `Interchange.visualize` and refactors virtual site position fetching into a common module.

### Bugfixes

* #766 Fixes #765 in which the path to the GROMACS energy file argument was hard-coded in `_parse_gmx_energy`.

### Maintenance

* #759 Improves internal handling of non-bonded settings in OpenMM export.

## 0.3.7 - 2023-06-29

### New features

* #579 Adds support for using the geometric mixing rule in OpenMM export.

### Documentation improvements

* #756 Updates example notebooks using a more consistent structure.
* #754 Fixes a call to `pack_box` in the protein-ligand example.

## 0.3.6 - 2023-06-20

## Behavior changes

* #748 Resolves #747 in which exceptions inherited from `BaseException` against recommended practice. Exceptions now inherit from `InterchangeException` which itself inherits from `Exception`.
* #707 Overhauls the `openff.interchange.components._packmol` module.

### New features

* #731 Adds support for non-rectangular boxes in GROMACS export.
* #707 Improves error handling when attempting to export non-rectangular boxes to Amber and LAMMPS.

## 0.3.5 - 2023-06-14

### New features

* #725 Adds `Interchange.to_openmm_simulation`.

### Bugfixes

* #724 Fixes #723 in which some parameters in GROMACS files were incorrectly written.
* #728 Fixes #719 in which GROMACS coordinate files were written incorrectly when containing more than 100,000 atoms.
* #741 Improves JSON (de)serialization, particularly while parsing `Collection`s.
* #746 Fixes #745 in which `get_amber_energies` did not properly turn off the switching function.
* #746 Fixes #736 in which `get_openmm_energies` ignored `openmm.RBTorsionForce`.

### Documentation improvements

* #744 Removes binder links.

## 0.3.4 - 2023-05-14

### Bugfixes

* #721 Fixes #720 in which units were not checked when writing `[ settles ]` in GROMACS files.

## 0.3.3 - 2023-05-08

* #703 Clarifies the experimental state of some features, which require opt-in to use.

### Behavior changes

* #706 Updates `pack_box` to return a `Topology`.
* #716 Removes InterMol and ParmEd conversions, which were untested and not part of the public API.

### Bugfixes

* #705 Fixes #693 in which 1-4 vdW interactions were not scaled when using `Interchange.to_openmm(combine_nonbonded_forces=False)`
* #702 Fixes #701 in which `Interchange` was needlessly re-exported in the high-level module.

### Documentation improvements

* #673 Adds a vectorized representation example.
* #703 Adds a section to the user guide on accessing experimental functionality.
* #706 Updates the mixed solvent example.
* #708 Updates the protein-ligand example.
* #708 Updates the ligand-in-water example.

## 0.3.2 - 2023-05-02

### Behavior changes

* #677 Replaces `.constraints` with `.potentials` in constraint collections.
* #677 Unifies parameters in Ryckaert-Bellemans torsions around lowercase values (`c0`, `c1`, etc.).

### New features

* #671 Adds `Interchange.to_gromacs` which writes both GROMACS topology and coordinate files at once.
* #677 Improves support for Ryckaert-Bellemans torsions in parsers, writers, and drivers.
* #681 Ports a PACKMOL wrapper from OpenFF Evaluator.
* #692 Tags some features as experimental, requiring opt-in to access.
* #697 Wires `add_constrained_forces` argument through `Interchange.to_openmm`.
* #697 Wires `combine_nonbonded_forces` argument through `get_summary_data` and `get_all_energies`.

### Bugfixes

* #680 Fixes #678 in which, in some cases, text wrapping in Amber files was mangled.
* #680 Fixes #679 in which atom exclusion lists in Amber files were written incorrectly.
* #685 Fixes #682 in which some 1-4 interactions in Amber files were counted incorrectly.
* #695 Fixes #694 in which systems with no electrostatics did not check for plugins.

## 0.3.1 - 2023-04-19

### Behavior changes

* #639 Drops support for Python 3.8, following [NEP 29](https://numpy.org/neps/nep-0029-deprecation_policy.html#support-table).
* #635 Moves and re-organizes the contents of `openff.interchange.interop.internal.gromacs` to a new submodule `openff.interchange.interop.gromacs`.
* #662 Moves tests and un-tested modules from the public API to pseudo-private.

### Bugfixes

* #655 Fixes #652 by avoiding writing a blank `RESIDUE_LABEL` section in Amber files.

### New features

* #635 Adds a dedicated class `GROMACSSystem` to represent GROMACS state.
* #635 Adds parsing and exporting between GROMACS files and `GROMACSSystem` objects.
* #651 Adds support for `SMIRNOFFCollection` plugins that depend on multiple `ParameterHandler`s.
* #654 Adds a module `openff.interchange.common` containing base classes for different types of `Collection`s.
* #659 Improves testing for `from_openmm`.
* #649 Removes the use of `pkg_resources`, which is deprecated.
* #660 Moves the contents of `openff.interchange.components.foyer` to `openff.interchange.foyer` while maintaining existing import paths.
* #663 Improves the performance of `Interchange.to_prmtop`.
* #665 Properly write `[ settles ]` directive in GROMACS files.

## 0.3.0 - 2023-04-10

### Behavior changes

* #566 Refactors `EnergyReport` to more explicitly handle comparisons.
* #583, #588, #603 Change some code paths of internal objects.
  * `PotentialHandler` is deprecated for `Collection`.
  * `Interchange.handlers` is deprecated for `Interchange.collections`.
  * `PotentialHandler.slot_map` is deprecated for `Collection.key_map`.
  * Classes found in `openff.interchange.components.smirnoff` are now in `openff.interchange.smirnoff`.
  * Some arguments with `handler` in their names are replaced with `collection`.
* #583 Refactors the internals of `Interchange.from_smirnoff` away from the chain-of-responsibility pattern.
* #601 Groups GROMACS improper torsion energies in the `"Torsions"` key.

### Bugfixes

* #593 Fixes #592 in which OpenMM exports fail to create multiple non-bonded forces without a vdW handler.
* #601 Fixes #600 in which some parameters were rounded to 6 digits in `Interchange.to_top`.
* #598 Fixes #597 in which residue names were incorrectly written to Amber files for single-residue systems.
* #618 Fixes #616 in which positions of multiple molecules were mangled with `to_openmm_positions`.
* #618 Fixes #617 in which the return type of `to_openmm_positions` was inconsistent.
* #582 Allows OpenMM version to change in regression tests.
* #622 Fixes passing some settings to OpenMM's GBSA forces.

### New features

* #569 Allows for quick importing `from openff.interchange import Interchange`.
* #558 Removes a safeguard against a long-since fixed toolkit bug when looking up `rmin_half`.
* #574 Adds more specific subclasses of `TopologyKey`.
* #589 For convenience, per-parameter variables are now stored on `SMIRNOFFCollection.potential_parameters` and its subclasses.
* #591 Adds custom `SMIRNOFFCollection`s via a plugin interface.
* #614 Adds support for GBSA parameters in SMIRNOFF force fields.
* #586 #591 #605 #609 #613 Support custom SMIRNOFF sections with OpenMM.

### Documentation improvements

* #634 Improves documentation for SMIRNOFF plugins.
* #610 Adds duplicate documentation on how to covert to OpenMM-styled unit/quantity objects.
* #699 Updates the project's README.

### Maintenance

* #400 Adds Python 3.10 to testing.
* #561 #564 #572 #577 #580 #581 #590 #625 Update `pre-commit` configuration.
* #562 Removes the use of `python setup.py`.
* #565 Removes duplicate code in favor of `openff-models`.
* #575 #576 Avoid installing old, incompatible versions of `jax` and/or `jaxlib`.
* #578 Updates some type annotations.
* #619 Removes duplicate OpenMM virtual site construction code.

## 0.2.3 - 2022-11-21

### Behavior changes

* #554 `Interchange.to_openmm` now uses `combine_nonbonded_forces=True` by default.

### New features

* #534 An `openmm.Platform` can be specified as an argument to the OpenMM driver.

### Documentation improvements

* #553 Adds a solvation example.

### Bugfixes

* #545 List the central atom first in CVFF style dihedrals in LAMMPS export
* #551 Use `Interchange.box` to define periodicity when exporting to PDB files.

## 0.2.2 - 2022-10-12

This pre-release of Interchange includes improvements in metadata in the Amber export.

### Behavior changes

* #536 Use atom names provided by the toolkit, or element symbols if not provided, in Amber export

### Bugfixes

* #539 Fix case of single-molecule export to Amber with ambiguous residue information

### Examples added

* #533 Add experimental example using `openmmforcefields` to generate ligand parameters
* #524 Add experimental example using `from_openmm` to import a system prepared with OpenMM tools

## 0.2.1 - 2022-09-02

This pre-release of Interchange includes performance improvements in exporters.

### Performance improvements

* #519 Improve runtime of `Interchange.to_top` by bypassing JAX broadcasting
* #520 Improve runtime of `Interchange.to_top` by using a set to track constrained atom pairs

### Behavior changes

* #519 Exports to array representations no longer use `jax.numpy` by default

## 0.2.0 - 2022-08-29

The 0.2.x line of Interchange targets biopolymer support alongside version 0.11.0 of the OpenFF Toolkit.
Due to the scope of changes, versions 0.2.0 and newer will not generally be compatible with the 0.1.x line or versions of the OpenFF Toolkit less than 0.11.0.
In lieu of a changelog entry for this release, **below is a brief summary of the current capabilities of Interchange.**
Future releases will continue with conventional changelog entries.

Imports from OpenFF Toolkit objects:

* `Interchange.from_smirnoff`, consuming SMIRNOFF force fields and OpenFF `Topology` objects, including
  * WBO-based bond order interpolation of valence parameters
  * Virtual sites
* See the [Molecule Cookbook](https://docs.openforcefield.org/projects/toolkit/en/stable/users/molecule_cookbook.html) for information on preparing molecule inputs and [`Molecule`](https://docs.openforcefield.org/projects/toolkit/en/stable/api/generated/openff.toolkit.topology.Molecule.html#openff.toolkit.topology.Molecule) API docs for more information.

Imports from MoSDeF objects:

* `Interchange.from_foyer`
Exports to OpenMM objects:

* `Interchange.to_openmm` for `openmm.System` objects
* `Interchange.to_openmm_topology` for `openmm.app.Topology` objects

Exports to GROMACS files:

* `Interchange.to_top` for `.top` topology files
* `Interchange.to_gro` for `.gro` coordinate files

Exports to AMBER files (EXPERIMENTAL):

* `Interchange.to_prmtop` for `.prmtop` parameter/topology files
* `Interchange.to_inpcrd` for `.inpcrd` coordinate files

Exports to LAMMPS files (EXPERIMENTAL):

* `Interchange.to_lammps` for `.data` data files

Exports to JAX arrays:

* Call `.get_force_field_parameters` or `.get_system_parameters` on a `PotentialHandler` subclass to get a [JAX array](https://jax.readthedocs.io/en/latest/_autosummary/jax.numpy.array.html) of force field or "system" parameters associated with that handler.

Known issues and limitations:

* Residue hierarchy information may not be preserved in GROMACS and AMBER exports
* Some operations are slow and not yet optimized for performance, including
  * `Interchange.from_smirnoff`, particularly for large systems with many valence terms
  * `Interchange.to_top`, particularly for systems with polymers, including proteins

During development of this release, the default branch has been renamed from `master` to `main`.

## 0.1.4 - 2022-01-11

This pre-release of OpenFF Interchange includes interoperability and documentation improvements.

This release supports Python 3.8 and 3.9; it may be compatible with older and newer versions may but is not guaranteed.

### New features

* #355 Add `Interchange.to_pdb`
* #357 Add more type annotations

### Documentation improvements

* #319 Add Foyer showcase (silica nanoparticle solvated in an organic species)
* #358 Fix `output.md`
* #352 Fix some typos in docstrings

### Breaking changes

* #357 The `_OFFBioTop` constructor now requires an `mdtraj.Topology` passed through the `mdtop` argumment.
* #363 This project is no longer tested on Python 3.7

### Bugfixes

* #351 Fix setting byte order while processing bytes to NumPy arrays
* #354 Fix positions processing in `Interchange.__add__`
* `e176033` Fixes nonbonded energies not being parsed while reporting energies from the OpenMM drver.

## 0.1.3 - 2021-11-12

This pre-release of OpenFF Interchange includes documentation improvements and some reliability and testing improvements.

### New features

* #317 Partially avoids parameter clashes in `Interchange` object combination

### Documentation improvements

* #234 Switch documentation them theme to `openff-sphinx-theme`
* #309 Improves the user guide
* #190 Adds parameter splitting example
* #331 Restores `autodoc_pydantic` sphinx extension

### Bugfixes

* #332 Fixes export of multi-molecule systems to Amber files

### Testing and reliability improvements

* #324 Removes `pmdtest` module
* #327 Skips unavailable drivers instead of erroring out
* #246 Improves exports of non-bonded settings to Amber files
* #333 Makes beta/RC tests run automatically

## 0.1.2 - 2021-10-26

This pre-release of the OpenFF Interchange adds preliminary support for exporting to some file formats used by the Amber suite of biomolecular simulation programs and some support for conversions from InterMol objects. Stability, reliability, and feature completeness of these new features is not guaranteed - please report bugs or any surprising behavior.

### Features added

* #310 Adds functions that run all energy drivers at once. See `openff/interchange/drivers/all.py` for details.
* #312 Adds conversion from InterMol `System` objects.
* #316 Adds an experimental GROMACS parser.
* #230 Adds experimental exports to some Amber files (`.inpcrd` and `.prmtop`).

### Bug Fixes

* #308 Fixes a bug involving duck-types NumPy types.
* #322 Fixes a bug in which the Amber driver would not work with some mainline OpenFF force fields.

## 0.1.1 - 2021-09-13

This pre-release of the OpenFF Interchange adds preliminary support for virtual sites and bond order-based parameter interpolation. Stability and reliability with these new features is not guaranteed - please report bugs or any surprising behavior.

**Note**: This release is not compatible with versions of OpenMM older than 7.6.

### Features added

* #252 Improves error handling in cases of unassigned valence terms.
* #228 Adds support for bond-order based interpolation of harmonic bond parameters.
* #263 Adds support for bond-order based interpolation of periodic torsion parameters.
* #244 Adds preliminary support for internally storing virtual sites following the SMIRNOFF specification.
* #253 Adds support for virtual sites modifying partial charges via charge increments.
* #248 Adds  preliminary support exporting systems with virtual sites to GROMACS.
* #268 Adds  preliminary support exporting systems with virtual sites to OpenMM.
* #298 Adds `PotentialHandler.set_force_field_parameters`
* #300 Adds a GROMACS `.gro` file reader.

### Behavior changed

* #298 Refactors `PotentialHandler.get_mapping` to use `PotentialKey` objects as keys instead of `Potential` objects.

### Documentation improvements

* #267 Adds docstrings for most functions and classes in the source code.
* #285 Adds an example using a SMIRNOFF force field with a liquid-phase mixture of organic compounds.
* #286 Updates the README file.
* #271 Adds automatic API documentation via `autosummary`.

### Testing and reliability improvements

* #269 OpenEye toolkits are now used in automated testing by default.
* #281 Refactors the test suite into unit tests, interoperability tests, and energy comparison tests.
* #289 Improves the Amber energy driver.
* #292 Improves some ParmEd conversions.
* #232 Fixes `mypy` and updates its configuration.

## 0.1.0 - 2021-06-30

The is an initial pre-release of the OpenFF Interchange.<|MERGE_RESOLUTION|>--- conflicted
+++ resolved
@@ -11,19 +11,15 @@
 
 Please note that all releases prior to a version 1.0.0 are considered pre-releases and many API changes will come before a stable release.
 
-<<<<<<< HEAD
 ## 0.3.18 - 2023-11-16
 
 ### Bugfixes
 
 * #844 Fixes a bug in which charge assignment caching incorrect charges between similar molecules with different atom orderings.
-=======
-## Current development
 
 ### Behavior changes
 
 * #845 Adds an exception when unimplemented virtual sites are present while writing to Amber files. Previously this was a silent error producing invalid files.
->>>>>>> f349fb7b
 
 ## 0.3.17 - 2023-11-02
 
