"""Functions for running energy evluations with LAMMPS."""

<<<<<<< HEAD
import subprocess
import tempfile
from shutil import which
=======
>>>>>>> e7f02989
from typing import Optional

import numpy
from openff.units import Quantity, unit
from openff.utilities import MissingOptionalDependencyError, requires_package

from openff.interchange import Interchange
from openff.interchange.components.mdconfig import MDConfig
from openff.interchange.drivers.report import EnergyReport
from openff.interchange.exceptions import LAMMPSNotFoundError, LAMMPSRunError


<<<<<<< HEAD
def _find_lammps_executable(raise_exception: bool = False) -> Optional[str]:
    """Attempt to locate a LAMMPS executable based on commonly-used names."""
    lammps_executable_names = ["lammps", "lmp", "lmp_serial", "lmp_mpi"]

    for name in lammps_executable_names:
        if which(name):
            return name

    if raise_exception:
        raise LAMMPSNotFoundError
    else:
        return None


=======
>>>>>>> e7f02989
def get_lammps_energies(
    interchange: Interchange,
    round_positions: Optional[int] = None,
    detailed: bool = False,
) -> EnergyReport:
    """
    Given an OpenFF Interchange object, return single-point energies as computed by LAMMPS.

    .. warning :: This API is experimental and subject to change.

    .. todo :: Split out _running_ LAMMPS into a separate internal function

    Parameters
    ----------
    interchange : openff.interchange.Interchange
        An OpenFF Interchange object to compute the single-point energy of
    round_positions : int, optional
        The number of decimal places, in nanometers, to round positions. This can be useful when
        comparing to i.e. GROMACS energies, in which positions may be rounded.
    detailed : bool, optional
        If True, return a detailed energy report containing all energy components.

    Returns
    -------
    report : EnergyReport
        An `EnergyReport` object containing the single-point energies.

    """
<<<<<<< HEAD
    return _process(
        _get_lammps_energies(interchange=interchange, round_positions=round_positions),
        detailed,
    )
=======
    try:
        return _process(
            _get_lammps_energies(interchange, round_positions),
            detailed,
        )
    except MissingOptionalDependencyError:
        raise LAMMPSNotFoundError
>>>>>>> e7f02989


@requires_package("lammps")
def _get_lammps_energies(
    interchange: Interchange,
    round_positions: Optional[int] = None,
) -> dict[str, unit.Quantity]:
    import lammps

    if round_positions is not None:
        interchange.positions = numpy.round(interchange.positions, round_positions)

<<<<<<< HEAD
    with tempfile.TemporaryDirectory():
        interchange.to_lammps("out.lmp")
        mdconfig = MDConfig.from_interchange(interchange)
        mdconfig.write_lammps_input(
            interchange=interchange,
            input_file="tmp.in",
        )

        run_cmd = f"{lmp} -i tmp.in"

        proc = subprocess.Popen(
            run_cmd,
            shell=True,
            stdout=subprocess.PIPE,
            stderr=subprocess.PIPE,
            universal_newlines=True,
        )

        _, err = proc.communicate()

        if proc.returncode:
            raise LAMMPSRunError(err)

        # thermo_style custom ebond eangle edihed eimp epair evdwl ecoul elong etail pe
        parsed_energies = unit.kilocalorie_per_mole * _parse_lammps_log("log.lammps")

        return {
            "Bond": parsed_energies[0],
            "Angle": parsed_energies[1],
            "ProperTorsion": parsed_energies[2],
            "ImproperTorsion": parsed_energies[3],
            "vdW": parsed_energies[5],
            "DispersionCorrection": parsed_energies[8],
            "ElectrostaticsShort": parsed_energies[6],
            "ElectrostaticsLong": parsed_energies[7],
        }
=======
    interchange.to_lammps("out.lmp")
    mdconfig = MDConfig.from_interchange(interchange)
    mdconfig.write_lammps_input(
        input_file="tmp.in",
    )

    runner = lammps.lammps()

    try:
        runner.file("tmp.in")
    # LAMMPS does not raise a custom exception :(
    except Exception as error:
        raise LAMMPSRunError from error

    # thermo_style custom ebond eangle edihed eimp epair evdwl ecoul elong etail pe
    parsed_energies = [
        Quantity(energy, "kilocalorie_per_mole")
        for energy in runner.last_thermo().values()
    ]

    # TODO: Sanely map LAMMPS's energy names to the ones we care about
    return {
        "Bond": parsed_energies[0],
        "Angle": parsed_energies[1],
        "ProperTorsion": parsed_energies[2],
        "ImproperTorsion": parsed_energies[3],
        "vdW": parsed_energies[5],
        "DispersionCorrection": parsed_energies[8],
        "ElectrostaticsShort": parsed_energies[6],
        "ElectrostaticsLong": parsed_energies[7],
    }
>>>>>>> e7f02989


def _process(
    energies: dict[str, unit.Quantity],
    detailed: bool = False,
) -> EnergyReport:
    if detailed:
        return EnergyReport(energies=energies)

    return EnergyReport(
        energies={
            "Bond": energies["Bond"],
            "Angle": energies["Angle"],
            "Torsion": energies["ProperTorsion"] + energies["ImproperTorsion"],
            "vdW": energies["vdW"] + energies["DispersionCorrection"],
            "Electrostatics": (
                energies["ElectrostaticsShort"] + energies["ElectrostaticsLong"]
            ),
        },
    )<|MERGE_RESOLUTION|>--- conflicted
+++ resolved
@@ -1,11 +1,6 @@
 """Functions for running energy evluations with LAMMPS."""
 
-<<<<<<< HEAD
-import subprocess
 import tempfile
-from shutil import which
-=======
->>>>>>> e7f02989
 from typing import Optional
 
 import numpy
@@ -18,23 +13,6 @@
 from openff.interchange.exceptions import LAMMPSNotFoundError, LAMMPSRunError
 
 
-<<<<<<< HEAD
-def _find_lammps_executable(raise_exception: bool = False) -> Optional[str]:
-    """Attempt to locate a LAMMPS executable based on commonly-used names."""
-    lammps_executable_names = ["lammps", "lmp", "lmp_serial", "lmp_mpi"]
-
-    for name in lammps_executable_names:
-        if which(name):
-            return name
-
-    if raise_exception:
-        raise LAMMPSNotFoundError
-    else:
-        return None
-
-
-=======
->>>>>>> e7f02989
 def get_lammps_energies(
     interchange: Interchange,
     round_positions: Optional[int] = None,
@@ -63,12 +41,6 @@
         An `EnergyReport` object containing the single-point energies.
 
     """
-<<<<<<< HEAD
-    return _process(
-        _get_lammps_energies(interchange=interchange, round_positions=round_positions),
-        detailed,
-    )
-=======
     try:
         return _process(
             _get_lammps_energies(interchange, round_positions),
@@ -76,7 +48,6 @@
         )
     except MissingOptionalDependencyError:
         raise LAMMPSNotFoundError
->>>>>>> e7f02989
 
 
 @requires_package("lammps")
@@ -89,7 +60,6 @@
     if round_positions is not None:
         interchange.positions = numpy.round(interchange.positions, round_positions)
 
-<<<<<<< HEAD
     with tempfile.TemporaryDirectory():
         interchange.to_lammps("out.lmp")
         mdconfig = MDConfig.from_interchange(interchange)
@@ -97,41 +67,6 @@
             interchange=interchange,
             input_file="tmp.in",
         )
-
-        run_cmd = f"{lmp} -i tmp.in"
-
-        proc = subprocess.Popen(
-            run_cmd,
-            shell=True,
-            stdout=subprocess.PIPE,
-            stderr=subprocess.PIPE,
-            universal_newlines=True,
-        )
-
-        _, err = proc.communicate()
-
-        if proc.returncode:
-            raise LAMMPSRunError(err)
-
-        # thermo_style custom ebond eangle edihed eimp epair evdwl ecoul elong etail pe
-        parsed_energies = unit.kilocalorie_per_mole * _parse_lammps_log("log.lammps")
-
-        return {
-            "Bond": parsed_energies[0],
-            "Angle": parsed_energies[1],
-            "ProperTorsion": parsed_energies[2],
-            "ImproperTorsion": parsed_energies[3],
-            "vdW": parsed_energies[5],
-            "DispersionCorrection": parsed_energies[8],
-            "ElectrostaticsShort": parsed_energies[6],
-            "ElectrostaticsLong": parsed_energies[7],
-        }
-=======
-    interchange.to_lammps("out.lmp")
-    mdconfig = MDConfig.from_interchange(interchange)
-    mdconfig.write_lammps_input(
-        input_file="tmp.in",
-    )
 
     runner = lammps.lammps()
 
@@ -158,7 +93,6 @@
         "ElectrostaticsShort": parsed_energies[6],
         "ElectrostaticsLong": parsed_energies[7],
     }
->>>>>>> e7f02989
 
 
 def _process(
