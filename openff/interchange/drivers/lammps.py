"""Functions for running energy evluations with LAMMPS."""

import tempfile

import numpy
<<<<<<< HEAD
from openff.units import Quantity, unit
from openff.utilities import MissingOptionalDependencyError, requires_package
=======
from openff.toolkit import unit
>>>>>>> c7d7ed74

from openff.interchange import Interchange
from openff.interchange.components.mdconfig import MDConfig
from openff.interchange.drivers.report import EnergyReport
from openff.interchange.exceptions import LAMMPSNotFoundError, LAMMPSRunError


def get_lammps_energies(
    interchange: Interchange,
    round_positions: int | None = None,
    detailed: bool = False,
) -> EnergyReport:
    """
    Given an OpenFF Interchange object, return single-point energies as computed by LAMMPS.

    .. warning :: This API is experimental and subject to change.

    .. todo :: Split out _running_ LAMMPS into a separate internal function

    Parameters
    ----------
    interchange : openff.interchange.Interchange
        An OpenFF Interchange object to compute the single-point energy of
    round_positions : int, optional
        The number of decimal places, in nanometers, to round positions. This can be useful when
        comparing to i.e. GROMACS energies, in which positions may be rounded.
    detailed : bool, optional
        If True, return a detailed energy report containing all energy components.

    Returns
    -------
    report : EnergyReport
        An `EnergyReport` object containing the single-point energies.

    """
    try:
        return _process(
            _get_lammps_energies(interchange, round_positions),
            detailed,
        )
    except MissingOptionalDependencyError:
        raise LAMMPSNotFoundError


@requires_package("lammps")
def _get_lammps_energies(
    interchange: Interchange,
    round_positions: int | None = None,
) -> dict[str, unit.Quantity]:
    import lammps

    if round_positions is not None:
        interchange.positions = numpy.round(interchange.positions, round_positions)

    with tempfile.TemporaryDirectory():
        interchange.to_lammps("out.lmp")
        mdconfig = MDConfig.from_interchange(interchange)
        mdconfig.write_lammps_input(
            interchange=interchange,
            input_file="tmp.in",
        )

    # By default, LAMMPS spits out logs to the screen, turn it off
    # https://matsci.org/t/how-to-remove-or-redirect-python-lammps-stdout/38075/5
    # not that this is not sent to STDOUT, so `contextlib.redirect_stdout` won't work
    runner = lammps.lammps(cmdargs=["-screen", "none", "-nocite"])

    try:
        runner.file("tmp.in")
    # LAMMPS does not raise a custom exception :(
    except Exception as error:
        raise LAMMPSRunError from error

    # thermo_style custom ebond eangle edihed eimp epair evdwl ecoul elong etail pe
    parsed_energies = [
        Quantity(energy, "kilocalorie_per_mole")
        for energy in runner.last_thermo().values()
    ]

    # TODO: Sanely map LAMMPS's energy names to the ones we care about
    return {
        "Bond": parsed_energies[0],
        "Angle": parsed_energies[1],
        "ProperTorsion": parsed_energies[2],
        "ImproperTorsion": parsed_energies[3],
        "vdW": parsed_energies[5],
        "DispersionCorrection": parsed_energies[8],
        "ElectrostaticsShort": parsed_energies[6],
        "ElectrostaticsLong": parsed_energies[7],
    }


def _process(
    energies: dict[str, unit.Quantity],
    detailed: bool = False,
) -> EnergyReport:
    if detailed:
        return EnergyReport(energies=energies)

    return EnergyReport(
        energies={
            "Bond": energies["Bond"],
            "Angle": energies["Angle"],
            "Torsion": energies["ProperTorsion"] + energies["ImproperTorsion"],
            "vdW": energies["vdW"] + energies["DispersionCorrection"],
            "Electrostatics": (
                energies["ElectrostaticsShort"] + energies["ElectrostaticsLong"]
            ),
        },
    )<|MERGE_RESOLUTION|>--- conflicted
+++ resolved
@@ -3,12 +3,8 @@
 import tempfile
 
 import numpy
-<<<<<<< HEAD
-from openff.units import Quantity, unit
+from openff.toolkit import Quantity, unit
 from openff.utilities import MissingOptionalDependencyError, requires_package
-=======
-from openff.toolkit import unit
->>>>>>> c7d7ed74
 
 from openff.interchange import Interchange
 from openff.interchange.components.mdconfig import MDConfig
