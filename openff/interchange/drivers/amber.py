"""Functions for running energy evluations with Amber."""
import subprocess
import tempfile
from distutils.spawn import find_executable
from pathlib import Path
from typing import TYPE_CHECKING, Dict, Union

from openff.units import unit
from openff.utilities.utilities import temporary_cd
<<<<<<< HEAD
=======
from openmm import unit as openmm_unit
>>>>>>> 275bd414

from openff.interchange import Interchange
from openff.interchange.drivers.report import EnergyReport
from openff.interchange.exceptions import (
    AmberError,
    AmberExecutableNotFoundError,
    SanderError,
    UnsupportedExportError,
)
from openff.interchange.tests import get_test_file_path

if TYPE_CHECKING:
    from openff.interchange.components.smirnoff import SMIRNOFFvdWHandler


def _write_input_file(interchange: "Interchange") -> None:
    with open("auto_generated.in", "w") as input_file:
        input_file.write(
            "single-point energy\n" "&cntrl\n" "imin=1,\n" "maxcyc=0,\n" "ntb=1,\n"
        )

        vdw_handler: "SMIRNOFFvdWHandler" = interchange.handlers["vdW"]
        vdw_method = vdw_handler.method.lower().replace("-", "")
        vdw_cutoff = vdw_handler.cutoff.m_as(unit.angstrom)  # type: ignore[attr-defined]
        vdw_cutoff = round(vdw_cutoff, 4)
        if vdw_method == "cutoff":
            input_file.write(f"cut={vdw_cutoff},\n")
        else:
            raise UnsupportedExportError(f"vdW method {vdw_method} not supported")
        if getattr(vdw_handler, "switch_width", None) is not None:
            switch_distance = vdw_handler.cutoff - vdw_handler.switch_width
            switch_distance = switch_distance.m_as(unit.angstrom)  # type: ignore
            switch_distance = round(switch_distance, 4)
            input_file.write(f"fswitch={switch_distance},\n")

        if "Constraints" not in interchange.handlers:
            input_file.write("ntc=2,\n")
        elif "Bonds" not in interchange.handlers:
            input_file.write("ntc=2,\n")
        else:
            num_constraints = len(interchange["Constraints"].slot_map)
            if num_constraints == 0:
                input_file.write("ntc=2,\n")
            else:
                from openff.interchange.components.mdtraj import _get_num_h_bonds

                num_h_bonds = _get_num_h_bonds(interchange.topology.mdtop)
                num_bonds = len(interchange["Bonds"].slot_map)
                num_angles = len(interchange["Angles"].slot_map)

                if num_constraints == len(interchange["Bonds"].slot_map):
                    input_file.write("ntc=3,\n")
                elif num_constraints == num_h_bonds:
                    input_file.write("ntc=3,\n")
                elif num_constraints == (num_bonds + num_angles):
                    raise UnsupportedExportError(
                        "Unclear how to constrain angles with sander"
                    )

        input_file.write("/\n")


def get_amber_energies(
    off_sys: Interchange,
    writer: str = "internal",
    electrostatics: bool = True,
) -> EnergyReport:
    """
    Given an OpenFF Interchange object, return single-point energies as computed by Amber.

    .. warning :: This API is experimental and subject to change.

    Parameters
    ----------
    off_sys : openff.interchange.components.interchange.Interchange
        An OpenFF Interchange object to compute the single-point energy of
    writer : str, default="internal"
        A string key identifying the backend to be used to write Amber files.
    electrostatics : bool, default=True
        A boolean indicating whether or not electrostatics should be included in the energy
        calculation.

    Returns
    -------
    report : EnergyReport
        An `EnergyReport` object containing the single-point energies.

    """
    with tempfile.TemporaryDirectory() as tmpdir:
        with temporary_cd(tmpdir):
            if writer == "internal":
                off_sys.to_inpcrd("out.inpcrd")
                off_sys.to_prmtop("out.prmtop")
            elif writer == "parmed":
                struct = off_sys._to_parmed()
                struct.save("out.inpcrd")
                struct.save("out.prmtop")
            else:
                raise Exception(f"Unsupported `writer` argument {writer}")

            from openff.interchange.drivers.utils import _infer_constraints

            inferred_constraints = _infer_constraints(off_sys)
            if inferred_constraints == "none":
                input_file = get_test_file_path("run.in")
            elif inferred_constraints == "h-bonds":
                input_file = get_test_file_path("h-bonds.in")
            else:
                raise Exception(
                    "Amber drive can only support none and h-bond constraints. Inferred a value of "
                    f"{inferred_constraints}"
                )

            report = _run_sander(
                prmtop_file="out.prmtop",
                inpcrd_file="out.inpcrd",
                input_file=input_file,
                electrostatics=electrostatics,
            )
            return report


def _run_sander(
    inpcrd_file: Union[Path, str],
    prmtop_file: Union[Path, str],
    input_file: Union[Path, str],
    electrostatics: bool = True,
) -> EnergyReport:
    """
    Given Amber files, return single-point energies as computed by Amber.

    Parameters
    ----------
    prmtop_file : str or pathlib.Path
        The path to an Amber topology (`.prmtop`) file.
    inpcrd_file : str or pathlib.Path
        The path to an Amber coordinate (`.inpcrd`) file.
    input_file : str or pathlib.Path
        The path to an Amber/sander input (`.in`) file.
    electrostatics : bool, default=True
        A boolean indicated whether or not electrostatics should be included in the energy
        calculation.

    Returns
    -------
    report : EnergyReport
        An `EnergyReport` object containing the single-point energies.

    """
    if not find_executable("sander"):
        raise AmberExecutableNotFoundError(
            "Unable to find the 'sander' executable. Please ensure that "
            "the Amber executables are installed and in your PATH."
        )

    sander_cmd = (
        f"sander -i {input_file} -c {inpcrd_file} -p {prmtop_file} -o out.mdout -O"
    )

    sander = subprocess.Popen(
        sander_cmd,
        shell=True,
        stdout=subprocess.PIPE,
        stderr=subprocess.PIPE,
        universal_newlines=True,
    )

    _, err = sander.communicate()

    if sander.returncode:
        raise SanderError(err)

    energies = _group_energy_terms("mdinfo")

    energy_report = EnergyReport(
        energies={
            "Bond": energies["BOND"],
            "Angle": energies["ANGLE"],
            "Torsion": energies["DIHED"],
            "vdW": _get_amber_energy_vdw(energies),
            "Electrostatics": _get_amber_energy_coul(energies),
        }
    )

    return energy_report


def _group_energy_terms(mdinfo: str) -> Dict[str, openmm_unit.Quantity]:
    """
    Parse AMBER output file and group the energy terms in a dict.

    This code is partially copied from InterMol, see
    https://github.com/shirtsgroup/InterMol/tree/v0.1/intermol/amber/
    """
    with open(mdinfo) as f:
        all_lines = f.readlines()

    # Find where the energy information starts.
    for i, line in enumerate(all_lines):
        # Seems to hit energy minimization
        if line[0:8] == "   NSTEP":
            startline = i + 2
            break
        # Seems to hit MD "runs"
        elif line[0:6] == " NSTEP":
            startline = i
            break
    else:
        raise AmberError(
            "Unable to detect where energy info starts in AMBER "
            "output file: {}".format(mdinfo)
        )

    # Strange ranges for amber file data.
    ranges = [[1, 24], [26, 49], [51, 77]]

    e_out = dict()
<<<<<<< HEAD
    potential = 0 * unit.kilocalories_per_mole
=======
    potential = 0 * openmm_unit.kilocalories_per_mole
>>>>>>> 275bd414
    for line in all_lines[startline + 1 :]:
        if "=" in line:
            for i in range(3):
                r = ranges[i]
                term = line[r[0] : r[1]]
                if "=" in term:
                    energy_type, energy_value = term.strip().split("=")
<<<<<<< HEAD
                    energy_value = float(energy_value) * unit.kilocalories_per_mole
=======
                    energy_value = (
                        float(energy_value) * openmm_unit.kilocalories_per_mole
                    )
>>>>>>> 275bd414
                    potential += energy_value
                    energy_type = energy_type.rstrip()
                    e_out[energy_type] = energy_value
        else:
            break
    e_out["ENERGY"] = potential

    return e_out


def _get_amber_energy_vdw(amber_energies: Dict) -> openmm_unit.Quantity:
    """Get the total nonbonded energy from a set of Amber energies."""
<<<<<<< HEAD
    amber_vdw = 0.0 * unit.kilojoule_per_mole
=======
    amber_vdw = 0.0 * openmm_unit.kilojoule_per_mole
>>>>>>> 275bd414
    for key in ["VDWAALS", "1-4 VDW", "1-4 NB"]:
        try:
            amber_vdw += amber_energies[key]
        except KeyError:
            pass

    return amber_vdw


def _get_amber_energy_coul(amber_energies: Dict) -> openmm_unit.Quantity:
    """Get the total nonbonded energy from a set of Amber energies."""
<<<<<<< HEAD
    amber_coul = 0.0 * unit.kilojoule_per_mole
=======
    amber_coul = 0.0 * openmm_unit.kilojoule_per_mole
>>>>>>> 275bd414
    for key in ["EEL", "1-4 EEL"]:
        try:
            amber_coul += amber_energies[key]
        except KeyError:
            pass

    return amber_coul<|MERGE_RESOLUTION|>--- conflicted
+++ resolved
@@ -7,10 +7,7 @@
 
 from openff.units import unit
 from openff.utilities.utilities import temporary_cd
-<<<<<<< HEAD
-=======
 from openmm import unit as openmm_unit
->>>>>>> 275bd414
 
 from openff.interchange import Interchange
 from openff.interchange.drivers.report import EnergyReport
@@ -228,11 +225,7 @@
     ranges = [[1, 24], [26, 49], [51, 77]]
 
     e_out = dict()
-<<<<<<< HEAD
     potential = 0 * unit.kilocalories_per_mole
-=======
-    potential = 0 * openmm_unit.kilocalories_per_mole
->>>>>>> 275bd414
     for line in all_lines[startline + 1 :]:
         if "=" in line:
             for i in range(3):
@@ -240,13 +233,7 @@
                 term = line[r[0] : r[1]]
                 if "=" in term:
                     energy_type, energy_value = term.strip().split("=")
-<<<<<<< HEAD
                     energy_value = float(energy_value) * unit.kilocalories_per_mole
-=======
-                    energy_value = (
-                        float(energy_value) * openmm_unit.kilocalories_per_mole
-                    )
->>>>>>> 275bd414
                     potential += energy_value
                     energy_type = energy_type.rstrip()
                     e_out[energy_type] = energy_value
@@ -259,11 +246,7 @@
 
 def _get_amber_energy_vdw(amber_energies: Dict) -> openmm_unit.Quantity:
     """Get the total nonbonded energy from a set of Amber energies."""
-<<<<<<< HEAD
     amber_vdw = 0.0 * unit.kilojoule_per_mole
-=======
-    amber_vdw = 0.0 * openmm_unit.kilojoule_per_mole
->>>>>>> 275bd414
     for key in ["VDWAALS", "1-4 VDW", "1-4 NB"]:
         try:
             amber_vdw += amber_energies[key]
@@ -275,11 +258,7 @@
 
 def _get_amber_energy_coul(amber_energies: Dict) -> openmm_unit.Quantity:
     """Get the total nonbonded energy from a set of Amber energies."""
-<<<<<<< HEAD
     amber_coul = 0.0 * unit.kilojoule_per_mole
-=======
-    amber_coul = 0.0 * openmm_unit.kilojoule_per_mole
->>>>>>> 275bd414
     for key in ["EEL", "1-4 EEL"]:
         try:
             amber_coul += amber_energies[key]
