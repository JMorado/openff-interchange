--- conflicted
+++ resolved
@@ -2,23 +2,12 @@
 import warnings
 from typing import Dict, Optional, Set
 
-<<<<<<< HEAD
+from openff.models.models import DefaultModel
+from openff.models.types import FloatQuantity
 from pydantic import validator
 
 from openff.interchange.constants import kj_mol
 from openff.interchange.exceptions import EnergyError
-from openff.interchange.models import DefaultModel
-from openff.interchange.types import FloatQuantity
-=======
-import pandas as pd
-from openff.models.models import DefaultModel
-from openff.models.types import FloatQuantity
-from openff.units import unit
-from pydantic import validator
-
-from openff.interchange.constants import kj_mol
-from openff.interchange.exceptions import EnergyError, MissingEnergyError
->>>>>>> 467c04b8
 
 _KNOWN_ENERGY_TERMS: Set[str] = {
     "Bond",
