import math

import numpy
import pytest
from openff.toolkit import ForceField, Molecule, Quantity, Topology, unit
from openff.toolkit.typing.engines.smirnoff import VirtualSiteHandler
from openff.utilities import get_data_file_path, has_package
from openff.utilities.testing import skip_if_missing

from openff.interchange import Interchange
from openff.interchange._tests import MoleculeWithConformer, get_test_file_path
from openff.interchange._tests.unit_tests.plugins.test_smirnoff_plugins import (
    TestDoubleExponential,
)
from openff.interchange.drivers.openmm import get_openmm_energies
from openff.interchange.exceptions import (
    InterchangeException,
    MissingPositionsError,
    PluginCompatibilityError,
    UnsupportedExportError,
)
from openff.interchange.interop.openmm import (
    from_openmm,
    to_openmm_positions,
    to_openmm_topology,
)

if has_package("openmm"):
    import openmm
    import openmm.app
    import openmm.unit

    nonbonded_methods = [
        {
            "vdw_periodic": "cutoff",
            "vdw_nonperiodic": "no-cutoff",
            "electrostatics_periodic": "PME",
            "periodic": True,
            "result": openmm.NonbondedForce.PME,
        },
        {
            "vdw_periodic": "cutoff",
            "vdw_nonperiodic": "no-cutoff",
            "electrostatics_periodic": "PME",
            "periodic": False,
            "result": openmm.NonbondedForce.NoCutoff,
        },
    ]

else:
    nonbonded_methods = list()


def _get_num_virtual_sites(openmm_topology: "openmm.app.Topology") -> int:
    return sum(atom.element is None for atom in openmm_topology.atoms())


def _compare_openmm_topologies(
    top1: "openmm.app.Topology",
    top2: "openmm.app.Topology",
):
    """
    In lieu of first-class serializaiton in OpenMM (https://github.com/openmm/openmm/issues/1543),
    do some quick heuristics to roughly compare two OpenMM Topology objects.
    """
    for method_name in [
        "getNumAtoms",
        "getNumBonds",
        "getNumChains",
        "getNumResidues",
    ]:
        assert getattr(top1, method_name)() == getattr(top2, method_name)()

    assert (top1.getPeriodicBoxVectors() == top2.getPeriodicBoxVectors()).all()


@skip_if_missing("openmm")
class TestOpenMM:
    @pytest.mark.parametrize("inputs", nonbonded_methods)
    def test_openmm_nonbonded_methods(self, inputs, sage, ethanol):
        """See test_nonbonded_method_resolution in openff.toolkit._tests/test_forcefield.py"""
        electrostatics_method = inputs["electrostatics_periodic"]
        periodic = inputs["periodic"]
        result = inputs["result"]

        molecules = [ethanol]

        pdbfile = openmm.app.PDBFile(
            get_data_file_path("systems/test_systems/1_ethanol.pdb", "openff.toolkit"),
        )
        topology = Topology.from_openmm(pdbfile.topology, unique_molecules=molecules)

        if not periodic:
            topology.box_vectors = None

        if inputs["periodic"]:
            sage.get_parameter_handler("vdW", {}).periodic_method = inputs[
                "vdw_periodic"
            ]
        else:
            sage.get_parameter_handler("vdW", {}).nonperiodic_method = inputs[
                "vdw_nonperiodic"
            ]

        sage.get_parameter_handler(
            "Electrostatics",
            {},
        ).periodic_potential = electrostatics_method
        interchange = Interchange.from_smirnoff(
            force_field=sage,
            topology=topology,
        )
        if type(result) is int:
            nonbonded_method = result
            # The method is validated and may raise an exception if it's not supported.
            if inputs["periodic"]:
                sage.get_parameter_handler("vdW", {}).periodic_method = inputs[
                    "vdw_periodic"
                ]
            else:
                sage.get_parameter_handler("vdW", {}).nonperiodic_method = inputs[
                    "vdw_nonperiodic"
                ]

            sage.get_parameter_handler(
                "Electrostatics",
                {},
            ).periodic_potential = electrostatics_method
            interchange = Interchange.from_smirnoff(
                force_field=sage,
                topology=topology,
            )
            openmm_system = interchange.to_openmm(combine_nonbonded_forces=True)
            for force in openmm_system.getForces():
                if isinstance(force, openmm.NonbondedForce):
                    assert force.getNonbondedMethod() == nonbonded_method
                    break
            else:
                raise Exception
        elif issubclass(result, InterchangeException):
            exception = result
            with pytest.raises(exception):
                interchange.to_openmm(combine_nonbonded_forces=True)
        else:
            raise Exception

    def test_combine_nonbonded_forces_nondefault_mixing_rule(self, ethanol):
        forcefield = ForceField(
            get_data_file_path(
                "test_forcefields/test_forcefield.offxml",
                "openff.toolkit",
            ),
        )
        openff_sys = Interchange.from_smirnoff(
            force_field=forcefield,
            topology=ethanol.to_topology(),
        )

        openff_sys["vdW"].mixing_rule = "foo"

        with pytest.raises(UnsupportedExportError, match="only supports L.*foo"):
            openff_sys.to_openmm(combine_nonbonded_forces=True)

    def test_geometric_mixing_rule(self):
        forcefield = ForceField(
            get_data_file_path(
                "test_forcefields/test_forcefield.offxml",
                "openff.toolkit",
            ),
        )

        molecule = Molecule.from_mapped_smiles(
            "[H:5][C:2]([H:6])([C:3]([H:7])([H:8])[Br:4])[Cl:1]",
        )
        topology = Topology.from_molecules(molecule)
        topology.box_vectors = [30, 30, 30] * unit.angstrom

        interchange = Interchange.from_smirnoff(
            force_field=forcefield,
            topology=topology,
        )

        # The toolkit doesn't allow
        # >>> forcefield["vdW"].combining_rules = "Geometric"
        # so we have to do this instead set it after parameterization.
        # https://github.com/openforcefield/openff-toolkit/blob/0.11.4/openff/toolkit/typing/engines/smirnoff/parameters.py#L2844-L2846

        interchange["vdW"].mixing_rule = "geometric"

        system = interchange.to_openmm(combine_nonbonded_forces=False)

        for force in system.getForces():
            if isinstance(force, openmm.CustomNonbondedForce):
                vdw_force = force
                break
        else:
            raise RuntimeError("Could not find custom non-bonded force.")

        for force in system.getForces():
            if isinstance(force, openmm.CustomBondForce):
                if "epsilon" in force.getEnergyFunction():
                    vdw_14_force = force
                    break
        else:
            raise RuntimeError("Could not find 1-4 vdW force.")

        cl_parameters = vdw_force.getParticleParameters(0)
        br_parameters = vdw_force.getParticleParameters(3)

        assert cl_parameters[0] == forcefield["vdW"].get_parameter(
            {"smirks": "[#17:1]"},
        )[0].sigma.m_as(unit.nanometer)
        assert cl_parameters[1] == forcefield["vdW"].get_parameter(
            {"smirks": "[#17:1]"},
        )[0].epsilon.m_as(unit.kilojoule_per_mole)

        assert br_parameters[0] == forcefield["vdW"].get_parameter(
            {"smirks": "[#35:1]"},
        )[0].sigma.m_as(unit.nanometer)
        assert br_parameters[1] == forcefield["vdW"].get_parameter(
            {"smirks": "[#35:1]"},
        )[0].epsilon.m_as(unit.kilojoule_per_mole)

        for index in range(vdw_14_force.getNumBonds()):
            particle1, particle2, parameters = vdw_14_force.getBondParameters(index)

            if particle1 == 0 and particle2 == 3:
                expected_sigma = numpy.sqrt(cl_parameters[0] * br_parameters[0])
                expected_epsilon = forcefield["vdW"].scale14 * numpy.sqrt(
                    cl_parameters[1] * br_parameters[1],
                )

                assert parameters[0] == expected_sigma
                assert parameters[1] == expected_epsilon
                break

            else:
                raise Exception("Did not find 1-4 Cl-Br interaction.")

    @pytest.mark.xfail(reason="Broken because of splitting non-bonded forces")
    @pytest.mark.slow
    @pytest.mark.parametrize("mol_smi", ["C", "CC", "CCO"])
    def test_openmm_roundtrip(self, sage, mol_smi):
        topology = MoleculeWithConformer.from_smiles(mol_smi).to_topology()

        interchange = Interchange.from_smirnoff(sage, topology)

        interchange.box = [4, 4, 4]

        converted = from_openmm(
            topology=interchange.to_openmm_topology(),
            system=interchange.to_openmm(combine_nonbonded_forces=True),
        )

        converted.box = interchange.box
        converted.positions = interchange.positions

        get_openmm_energies(interchange).compare(
            get_openmm_energies(converted, combine_nonbonded_forces=True),
        )

    @pytest.mark.xfail(reason="Broken because of splitting non-bonded forces")
    @pytest.mark.slow
    def test_combine_nonbonded_forces(self, sage):
        topology = MoleculeWithConformer.from_smiles(
            "ClC#CCl",
            name="HPER",
        ).to_topology()

        out = Interchange.from_smirnoff(force_field=sage, topology=topology)
        out.box = [4, 4, 4]

        num_forces_combined = out.to_openmm(
            combine_nonbonded_forces=True,
        ).getNumForces()
        num_forces_uncombined = out.to_openmm(
            combine_nonbonded_forces=False,
        ).getNumForces()

        # The "new" forces are the split-off vdW forces, the 1-4 vdW, and the 1-4 electrostatics
        assert num_forces_combined + 3 == num_forces_uncombined

        separate = get_openmm_energies(out, combine_nonbonded_forces=False)
        combined = get_openmm_energies(out, combine_nonbonded_forces=True)

        assert (
            separate["vdW"] + separate["Electrostatics"] - combined["Nonbonded"]
        ).m < 0.001

    def test_openmm_no_angle_force_if_constrained(self, water, sage):
        topology = water.to_topology()
        topology.box_vectors = [4, 4, 4] * unit.nanometer

        # Sage includes angle parameters for water and also TIP3P constraints
        interchange = Interchange.from_smirnoff(sage, topology)
        openmm_system = interchange.to_openmm(combine_nonbonded_forces=True)

        # The only angle in the system (H-O-H) includes bonds with constrained lengths
        # and a constrained angle, so by convention a force should NOT be added
        for force in openmm_system.getForces():
            if type(force) is openmm.HarmonicAngleForce:
                assert force.getNumAngles() == 0
                break
        else:
            raise Exception("No HarmonicAngleForce found")

    @pytest.mark.skip(reason="Rewrite as a plugin")
    def test_nonharmonic_angle(self, sage, ethanol_top):
        out = Interchange.from_smirnoff(sage, ethanol_top)
        out["Angles"].expression = "k/2*(cos(theta)-cos(angle))**2"

        system = out.to_openmm()

        def _is_custom_angle(force):
            return isinstance(force, openmm.CustomAngleForce)

        assert len([f for f in system.getForces() if _is_custom_angle(f)]) == 1

        for force in system.getForces():
            if _is_custom_angle(force):
                assert force.getEnergyFunction() == "k/2*(cos(theta)-cos(angle))^2"

    def test_openmm_no_valence_forces_with_no_handler(self, sage, ethanol):
        original_system = Interchange.from_smirnoff(sage, [ethanol]).to_openmm(
            combine_nonbonded_forces=True,
        )
        assert original_system.getNumForces() == 4

        sage.deregister_parameter_handler("Constraints")
        sage.deregister_parameter_handler("Bonds")

        no_bonds = Interchange.from_smirnoff(sage, [ethanol]).to_openmm(
            combine_nonbonded_forces=True,
        )
        assert no_bonds.getNumForces() == 3

        sage.deregister_parameter_handler("Angles")

        no_angles = Interchange.from_smirnoff(sage, [ethanol]).to_openmm(
            combine_nonbonded_forces=True,
        )
        assert no_angles.getNumForces() == 2

    def test_openmm_only_electrostatics_no_vdw(self):
        force_field_only_charges = ForceField(get_test_file_path("no_vdw.offxml"))
        molecule = Molecule.from_smiles("[H][Cl]")

        system = Interchange.from_smirnoff(
            force_field_only_charges,
            [molecule],
        ).to_openmm(
            combine_nonbonded_forces=True,
        )

        assert system.getForce(0).getParticleParameters(0)[0]._value == 1.0
        assert system.getForce(0).getParticleParameters(1)[0]._value == -1.0

    def test_nonstandard_cutoffs_match(self, sage):
        """Test that multiple nonbonded forces use the same cutoff."""
        topology = Molecule.from_smiles("C").to_topology()
        topology.box_vectors = Quantity([4, 4, 4], unit.nanometer)

        cutoff = Quantity(1.555, unit.nanometer)

        sage["vdW"].cutoff = cutoff

        interchange = Interchange.from_smirnoff(
            force_field=sage,
            topology=topology,
        )

        system = interchange.to_openmm(combine_nonbonded_forces=False)

        # For now, just make sure all non-bonded forces use the vdW handler's cutoff
        for force in system.getForces():
            if type(force) in (openmm.NonbondedForce, openmm.CustomNonbondedForce):
                assert force.getCutoffDistance().value_in_unit(
                    openmm.unit.nanometer,
                ) == pytest.approx(cutoff.m_as(unit.nanometer))


@skip_if_missing("openmm")
class TestOpenMMSwitchingFunction:
    def test_switching_function_applied(self, sage, basic_top):
        out = Interchange.from_smirnoff(force_field=sage, topology=basic_top).to_openmm(
            combine_nonbonded_forces=True,
        )

        found_force = False
        for force in out.getForces():
            if isinstance(force, openmm.NonbondedForce):
                found_force = True
                assert force.getUseSwitchingFunction()
                assert force.getSwitchingDistance().value_in_unit(
                    openmm.unit.angstrom,
                ) == pytest.approx(8), force.getSwitchingDistance()

        assert found_force, "NonbondedForce not found in system"

    def test_switching_function_not_applied(self, sage, basic_top):
        sage["vdW"].switch_width = 0.0 * unit.angstrom

        out = Interchange.from_smirnoff(force_field=sage, topology=basic_top).to_openmm(
            combine_nonbonded_forces=True,
        )

        found_force = False
        for force in out.getForces():
            if isinstance(force, openmm.NonbondedForce):
                found_force = True
                assert not force.getUseSwitchingFunction()
                assert force.getSwitchingDistance() == -1 * openmm.unit.nanometer

        assert found_force, "NonbondedForce not found in system"

    def test_switching_function_nonstandard(self, sage, basic_top):
        sage["vdW"].switch_width = 0.12345 * unit.angstrom

        out = Interchange.from_smirnoff(force_field=sage, topology=basic_top).to_openmm(
            combine_nonbonded_forces=True,
        )

        found_force = False
        for force in out.getForces():
            if isinstance(force, openmm.NonbondedForce):
                found_force = True
                assert force.getUseSwitchingFunction()
                assert (
                    force.getSwitchingDistance() - (9 - 0.12345) * openmm.unit.angstrom
                ) < 1e-10 * openmm.unit.angstrom

        assert found_force, "NonbondedForce not found in system"


@skip_if_missing("openmm")
class TestOpenMMWithPlugins(TestDoubleExponential):
    def test_combine_compatibility(self, de_force_field):
        out = Interchange.from_smirnoff(
            force_field=de_force_field,
            topology=[Molecule.from_smiles("CO")],
        )

        with pytest.raises(
            PluginCompatibilityError,
            match="failed a compatibility check",
        ) as exception:
            out.to_openmm(combine_nonbonded_forces=True)

        assert isinstance(exception.value.__cause__, AssertionError)

    def test_nocutoff_when_nonperiodic(self, de_force_field):
        system = Interchange.from_smirnoff(
            de_force_field,
            MoleculeWithConformer.from_smiles("CCO").to_topology(),
        ).to_openmm(combine_nonbonded_forces=False)

        for force in system.getForces():
            if type(force) in (
                openmm.NonbondedForce,
                openmm.CustomNonbondedForce,
            ):
                assert force.getNonbondedMethod() == openmm.NonbondedForce.NoCutoff

    def test_double_exponential_create_simulation(
        self,
        de_force_field,
        default_integrator,
    ):
        from openff.toolkit.utils.openeye_wrapper import OpenEyeToolkitWrapper

        topology = MoleculeWithConformer.from_smiles("CCO").to_topology()
        topology.box_vectors = Quantity([4, 4, 4], unit.nanometer)

        out = Interchange.from_smirnoff(
            de_force_field,
            topology,
        )

        simulation = out.to_openmm_simulation(
            combine_nonbonded_forces=False,
            integrator=default_integrator,
        )

        state = simulation.context.getState(getEnergy=True)
        energy = state.getPotentialEnergy().in_units_of(openmm.unit.kilojoule_per_mole)

        # Values manually computed 01/24/2024 with Python 3.11, macOS ...
        if OpenEyeToolkitWrapper.is_available():
            # ... openeye-toolkits 2023.2.3
            expected_energy = 13.607998372016262
        else:
            # ... ambertools 23.3, rdkit 2023.09.4
            expected_energy = 37.951662726270584

        # Different operating systems report different energies around 0.001 kJ/mol,
        # locally testing this should enable something like 1e-6 kJ/mol
        assert abs(energy._value - expected_energy) < 3e-3

    def test_minimize_water_dimer(self, de_force_field, water_dimer):
        interchange = de_force_field.create_interchange(water_dimer)

        original_energies = get_openmm_energies(
            interchange,
            combine_nonbonded_forces=False,
        )

        interchange.minimize()

        new_energies = get_openmm_energies(
            interchange,
            combine_nonbonded_forces=False,
        )

        # the vdW energy might have increased, but the electrostatics energy should
        # dwarf it - this is just how water behaves - but only look at the total
        assert new_energies.total_energy < original_energies.total_energy

    def test_minimize_mixed_system(self, de_force_field):
        """Check a system with a non-LJ functional form, virtual sites, and multiple molecules."""
        interchange = de_force_field.create_interchange(
            Topology.from_pdb(
                get_test_file_path("hexanol-water.pdb"),
                unique_molecules=[
                    Molecule.from_smiles("O"),
                    Molecule.from_smiles("CCCCCCO"),
                ],
            ),
        )

        original_energies = get_openmm_energies(
            interchange,
            combine_nonbonded_forces=False,
        )

        interchange.minimize()

        new_energies = get_openmm_energies(
            interchange,
            combine_nonbonded_forces=False,
        )

        # March 2024: non-bonded energies decrease significantly, valence do not
        #
        # original_energies: {
        #   'Bond': <Quantity(0.823814244, 'kilojoule / mole')>,
        #   'Angle': <Quantity(263.952367, 'kilojoule / mole')>,
        #   'Torsion': <Quantity(15.5416592, 'kilojoule / mole')>,
        #   'Electrostatics': <Quantity(7.51418904, 'kilojoule / mole')>,
        #   'vdW': <Quantity(5842.3125, 'kilojoule / mole')>,
        # }
        # new_energies: {
        #   'Bond': <Quantity(0.830504993, 'kilojoule / mole')>,
        #   'Angle': <Quantity(250.47977, 'kilojoule / mole')>,
        #   'Torsion': <Quantity(20.6318574, 'kilojoule / mole')>,
        #   'Electrostatics': <Quantity(-168.244031, 'kilojoule / mole')>,
        #   'vdW': <Quantity(-11.3446069, 'kilojoule / mole')>,
        # }
        assert new_energies.total_energy < original_energies.total_energy
        assert new_energies["vdW"] < original_energies["vdW"]
        assert new_energies["Electrostatics"] < original_energies["Electrostatics"]


@skip_if_missing("openmm")
@pytest.mark.slow
class TestOpenMMVirtualSites:

<<<<<<< HEAD
    @pytest.fixture()
=======
    @pytest.fixture
    def sage_with_sigma_hole(self, sage):
        """Fixture that loads an SMIRNOFF XML with a C-Cl sigma hole."""
        # TODO: Move this into BaseTest to that GROMACS and others can access it
        virtual_site_handler = VirtualSiteHandler(version=0.3)

        sigma_type = VirtualSiteHandler.VirtualSiteType(
            name="EP",
            smirks="[#6:1]-[#17:2]",
            distance=1.4 * unit.angstrom,
            type="BondCharge",
            match="once",
            charge_increment1=0.1 * unit.elementary_charge,
            charge_increment2=0.2 * unit.elementary_charge,
        )

        virtual_site_handler.add_parameter(parameter=sigma_type)
        sage.register_parameter_handler(virtual_site_handler)

        return sage

    @pytest.fixture
>>>>>>> ca26be74
    def sage_with_monovalent_lone_pair(self, sage):
        virtual_site_handler = VirtualSiteHandler(version=0.3)

        carbonyl_type = VirtualSiteHandler.VirtualSiteMonovalentLonePairType(
            name="EP",
            smirks="[O:1]=[C:2]-[C:3]",
            distance=0.3 * unit.angstrom,
            type="MonovalentLonePair",
            match="once",
            outOfPlaneAngle=0.0 * unit.degree,
            inPlaneAngle=120.0 * unit.degree,
            charge_increment1=0.05 * unit.elementary_charge,
            charge_increment2=0.1 * unit.elementary_charge,
            charge_increment3=0.15 * unit.elementary_charge,
        )

        virtual_site_handler.add_parameter(parameter=carbonyl_type)
        sage.register_parameter_handler(virtual_site_handler)

        return sage

    def test_valence_term_paticle_index_offsets(self, water, tip5p):
        out = Interchange.from_smirnoff(tip5p, [water, water]).to_openmm(
            combine_nonbonded_forces=True,
        )

        # NonbondedForce and HarmonicBondForce; no HarmonicAngleForce (even if there were force
        # field parameters added, the current implementation would not add an angle force because
        # H-O-H is fully constrained)
        assert out.getNumForces() == 2

        # Particle indexing is 0, 1, 2, 3, 4, 5, 6, 7, 8, 9
        #                      O, H, H, O, H, H, VS, VS, VS, VS
        for index in range(6):
            assert out.getParticleMass(index)._value > 0.0

        for index in range(6, 10):
            assert out.getParticleMass(index)._value == 0.0
            assert isinstance(out.getVirtualSite(index), openmm.VirtualSite)


@skip_if_missing("openmm")
class TestToOpenMMTopology:
    def test_num_virtual_sites(self, water, tip4p):
        out = Interchange.from_smirnoff(tip4p, [water])

        assert _get_num_virtual_sites(to_openmm_topology(out)) == 1

        # TODO: Monkeypatch Topology.to_openmm() and emit a warning when it seems
        #       to be used while virtual sites are present in a handler
        assert _get_num_virtual_sites(out.topology.to_openmm()) == 0

    def test_interchange_method(self, water, tip4p):
        """
        Ensure similar-ish behavior between `to_openmm_topology` as a standalone function
        and as the wrapped method of the same name on the `Interchange` class.
        """
        topology = water.to_topology()
        topology.box_vectors = Quantity([4, 4, 4], unit.nanometer)

        out = Interchange.from_smirnoff(tip4p, topology)

        _compare_openmm_topologies(out.to_openmm_topology(), to_openmm_topology(out))

    @pytest.mark.parametrize("ensure_unique_atom_names", [True, "residues", "chains"])
    def test_assign_unique_atom_names(self, ensure_unique_atom_names, sage):
        """
        Ensure that OFF topologies with no pre-existing atom names have unique
        atom names applied when being converted to openmm
        """
        # Create OpenFF topology with 1 ethanol and 2 benzenes.
        ethanol = Molecule.from_smiles("CCO")
        benzene = Molecule.from_smiles("c1ccccc1")
        off_topology = Topology.from_molecules(molecules=[ethanol, benzene, benzene])

        # This test uses molecules with no hierarchy schemes, so the parametrized
        # ensure_unique_atom_names values should behave identically.
        assert not any(
            [mol._hierarchy_schemes for mol in off_topology.molecules],
        ), "Test assumes no hierarchy schemes"

        interchange = Interchange.from_smirnoff(sage, off_topology)

        omm_topology = interchange.to_openmm_topology(
            ensure_unique_atom_names=ensure_unique_atom_names,
        )
        atom_names = set()
        for atom in omm_topology.atoms():
            atom_names.add(atom.name)
        # There should be 6 unique Cs, 6 unique Hs, and 1 unique O, for a total of 13 unique atom names
        assert len(atom_names) == 13

    @pytest.mark.parametrize("ensure_unique_atom_names", [True, "residues", "chains"])
    def test_assign_some_unique_atom_names(self, ensure_unique_atom_names, sage):
        """
        Ensure that OFF topologies with some pre-existing atom names have unique
        atom names applied to the other atoms when being converted to openmm
        """
        # Create OpenFF topology with 1 ethanol and 2 benzenes.
        ethanol = Molecule.from_smiles("CCO")
        for atom in ethanol.atoms:
            atom.name = f"AT{atom.molecule_atom_index}"
        benzene = Molecule.from_smiles("c1ccccc1")
        off_topology = Topology.from_molecules(molecules=[ethanol, benzene, benzene])

        # This test uses molecules with no hierarchy schemes, so the parametrized
        # ensure_unique_atom_names values should behave identically.
        assert not any(
            [mol._hierarchy_schemes for mol in off_topology.molecules],
        ), "Test assumes no hierarchy schemes"

        interchange = Interchange.from_smirnoff(sage, off_topology)

        omm_topology = interchange.to_openmm_topology(
            ensure_unique_atom_names=ensure_unique_atom_names,
        )
        atom_names = set()
        for atom in omm_topology.atoms():
            atom_names.add(atom.name)
        # There should be 9 "ATOM#"-labeled atoms, 6 unique Cs, and 6 unique Hs,
        # for a total of 21 unique atom names
        assert len(atom_names) == 21

    @pytest.mark.parametrize("ensure_unique_atom_names", [True, "residues", "chains"])
    def test_assign_unique_atom_names_some_duplicates(
        self,
        ensure_unique_atom_names,
        sage,
    ):
        """
        Ensure that OFF topologies where some molecules have invalid/duplicate
        atom names have unique atom names applied while the other molecules are unaffected.
        """
        # Create OpenFF topology with 1 ethanol and 2 benzenes.
        ethanol = Molecule.from_smiles("CCO")

        # Assign duplicate atom names in ethanol (two AT0s)
        ethanol_atom_names_with_duplicates = [f"AT{i}" for i in range(ethanol.n_atoms)]
        ethanol_atom_names_with_duplicates[1] = "AT0"
        for atom, atom_name in zip(ethanol.atoms, ethanol_atom_names_with_duplicates):
            atom.name = atom_name

        # Assign unique atom names in benzene
        benzene = Molecule.from_smiles("c1ccccc1")
        benzene_atom_names = [f"AT{i}" for i in range(benzene.n_atoms)]
        for atom, atom_name in zip(benzene.atoms, benzene_atom_names):
            atom.name = atom_name

        off_topology = Topology.from_molecules(molecules=[ethanol, benzene, benzene])

        # This test uses molecules with no hierarchy schemes, so the parametrized
        # ensure_unique_atom_names values should behave identically.
        assert not any(
            [mol._hierarchy_schemes for mol in off_topology.molecules],
        ), "Test assumes no hierarchy schemes"

        interchange = Interchange.from_smirnoff(sage, off_topology)

        omm_topology = interchange.to_openmm_topology(
            ensure_unique_atom_names=ensure_unique_atom_names,
        )
        atom_names = set()
        for atom in omm_topology.atoms():
            atom_names.add(atom.name)

        # There should be  12 "AT#"-labeled atoms (from benzene), 2 unique Cs,
        # 1 unique O, and 6 unique Hs, for a total of 21 unique atom names
        assert len(atom_names) == 21

    def test_do_not_assign_unique_atom_names(self, sage):
        """
        Test disabling unique atom name assignment in Topology.to_openmm
        """
        # Create OpenFF topology with 1 ethanol and 2 benzenes.
        ethanol = Molecule.from_smiles("CCO")
        for atom in ethanol.atoms:
            atom.name = "eth_test"

        benzene = Molecule.from_smiles("c1ccccc1")
        benzene.atoms[0].name = "bzn_test"

        off_topology = Topology.from_molecules(molecules=[ethanol, benzene, benzene])

        interchange = Interchange.from_smirnoff(sage, off_topology)

        omm_topology = interchange.to_openmm_topology(ensure_unique_atom_names=False)
        atom_names = set()
        for atom in omm_topology.atoms():
            atom_names.add(atom.name)
        # There should be 9 atom named "eth_test", 1 atom named "bzn_test",
        # and 12 atoms named "", for a total of 3 unique atom names
        assert len(atom_names) == 3

    @pytest.mark.slow
    @pytest.mark.parametrize("explicit_arg", [True, False])
    def test_preserve_per_residue_unique_atom_names(self, explicit_arg, sage):
        """
        Test that to_openmm preserves atom names that are unique per-residue by default
        """
        # Create a topology from a capped dialanine
        peptide = Molecule.from_polymer_pdb(
            get_data_file_path(
                "proteins/MainChain_ALA_ALA.pdb",
                "openff.toolkit",
            ),
        )
        off_topology = Topology.from_molecules([peptide])

        # Assert the test's assumptions
        _ace, ala1, ala2, _nme = off_topology.hierarchy_iterator("residues")
        assert [a.name for a in ala1.atoms] == [
            a.name for a in ala2.atoms
        ], "Test assumes both alanines have same atom names"

        for res in off_topology.hierarchy_iterator("residues"):
            res_atomnames = [atom.name for atom in res.atoms]
            assert len(set(res_atomnames)) == len(
                res_atomnames,
            ), f"Test assumes atom names are already unique per-residue in {res}"

        # Record the initial atom names
        init_atomnames = [str(atom.name) for atom in off_topology.atoms]

        interchange = Interchange.from_smirnoff(sage, off_topology)

        # Perform the test
        if explicit_arg:
            omm_topology = interchange.to_openmm_topology(
                ensure_unique_atom_names="residues",
            )
        else:
            omm_topology = interchange.to_openmm_topology()

        # Check that the atom names were preserved
        final_atomnames = [str(atom.name) for atom in omm_topology.atoms()]
        assert final_atomnames == init_atomnames

    @pytest.mark.slow
    @pytest.mark.parametrize("explicit_arg", [True, False])
    def test_generate_per_residue_unique_atom_names(self, explicit_arg, sage):
        """
        Test that to_openmm generates atom names that are unique per-residue
        """
        # Create a topology from a capped dialanine
        peptide = Molecule.from_polymer_pdb(
            get_data_file_path("proteins/MainChain_ALA_ALA.pdb", "openff.toolkit"),
        )
        off_topology = Topology.from_molecules([peptide])

        # Remove atom names from some residues, make others have duplicate atom names
        ace, ala1, ala2, nme = off_topology.hierarchy_iterator("residues")
        for atom in ace.atoms:
            atom._name = None
        for atom in ala1.atoms:
            atom.name = ""
        for atom in ala2.atoms:
            atom.name = "ATX2"
        for atom in nme.atoms:
            if atom.name == "H2":
                atom.name = "H1"
                break

        # Assert assumptions
        for res in off_topology.hierarchy_iterator("residues"):
            res_atomnames = [atom.name for atom in res.atoms]
            assert len(set(res_atomnames)) != len(
                res_atomnames,
            ), f"Test assumes atom names are not unique per-residue in {res}"
        assert off_topology.n_atoms == 32, "Test assumes topology has 32 atoms"

        interchange = Interchange.from_smirnoff(sage, off_topology)

        # Perform the test
        if explicit_arg:
            omm_topology = interchange.to_openmm_topology(
                ensure_unique_atom_names="residues",
            )
        else:
            omm_topology = interchange.to_openmm_topology()

        # Check that the atom names are now unique per-residue but not per-molecule
        for res in omm_topology.residues():
            res_atomnames = [atom.name for atom in res.atoms()]
            assert len(set(res_atomnames)) == len(
                res_atomnames,
            ), f"Final atom names are not unique in residue {res}"

        atom_names = set()
        for atom in omm_topology.atoms():
            atom_names.add(atom.name)
        assert (
            len(atom_names) < 32
        ), "There should be duplicate atom names in this output topology"

    @pytest.mark.parametrize("ensure_unique_atom_names", ["chains", True])
    def test_generate_per_molecule_unique_atom_names_with_residues(
        self,
        ensure_unique_atom_names,
        sage,
    ):
        """
        Test that to_openmm can generate atom names that are unique per-molecule
        when the topology has residues
        """
        # Create a topology from a capped dialanine
        peptide = Molecule.from_polymer_pdb(
            get_data_file_path("proteins/MainChain_ALA_ALA.pdb", "openff.toolkit"),
        )
        off_topology = Topology.from_molecules([peptide])

        # Remove atom names from some residues, make others have duplicate atom names
        ace, ala1, ala2, nme = off_topology.hierarchy_iterator("residues")
        for atom in ace.atoms:
            atom._name = None
        for atom in ala1.atoms:
            atom.name = ""
        for atom in ala2.atoms:
            atom.name = "ATX2"
        for atom in nme.atoms:
            if atom.name == "H2":
                atom.name = "H1"
                break

        # Assert assumptions
        for res in off_topology.hierarchy_iterator("residues"):
            res_atomnames = [atom.name for atom in res.atoms]
            assert len(set(res_atomnames)) != len(
                res_atomnames,
            ), f"Test assumes atom names are not unique per-residue in {res}"
        assert off_topology.n_atoms == 32, "Test assumes topology has 32 atoms"

        interchange = Interchange.from_smirnoff(sage, off_topology)

        # Perform the test
        omm_topology = interchange.to_openmm_topology(
            ensure_unique_atom_names=ensure_unique_atom_names,
        )

        # Check that the atom names are now unique across the topology (of 1 molecule)
        atom_names = set()
        for atom in omm_topology.atoms():
            atom_names.add(atom.name)
        assert (
            len(atom_names) == 32
        ), "There should not be duplicate atom names in this output topology"

    @pytest.mark.parametrize(
        "ensure_unique_atom_names",
        [True, "residues", "chains", False],
    )
    def test_to_openmm_copies_molecules(self, ensure_unique_atom_names, sage):
        """
        Check that generating new atom names doesn't affect the input topology
        """
        # Create OpenFF topology with 1 ethanol and 2 benzenes.
        ethanol = Molecule.from_smiles("CCO")
        for atom in ethanol.atoms:
            atom.name = f"AT{atom.molecule_atom_index}"
        benzene = Molecule.from_smiles("c1ccccc1")
        off_topology = Topology.from_molecules(molecules=[ethanol, benzene, benzene])

        # This test uses molecules with no hierarchy schemes, so the parametrized
        # ensure_unique_atom_names values should behave identically (except False).
        assert not any(
            [mol._hierarchy_schemes for mol in off_topology.molecules],
        ), "Test assumes no hierarchy schemes"

        interchange = Interchange.from_smirnoff(sage, off_topology)

        # Record the initial atom names to compare to later
        init_atomnames = [str(atom.name) for atom in interchange.topology.atoms]

        omm_topology = interchange.to_openmm_topology(
            ensure_unique_atom_names=ensure_unique_atom_names,
        )

        # Get the atom names back from the initial molecules after calling to_openmm
        final_atomnames_mols = [
            atom.name for atom in [*ethanol.atoms, *benzene.atoms, *benzene.atoms]
        ]
        # Get the atom names back from the initial topology after calling to_openmm
        final_atomnames_offtop = [atom.name for atom in off_topology.atoms]
        # Get the atom names back from the new OpenMM topology
        final_atomnames_ommtop = [atom.name for atom in omm_topology.atoms()]

        # Check the appropriate properties!
        assert (
            init_atomnames == final_atomnames_mols
        ), "Molecules' atom names were changed"
        assert (
            init_atomnames == final_atomnames_offtop
        ), "Topology's atom names were changed"
        if ensure_unique_atom_names:
            assert (
                init_atomnames != final_atomnames_ommtop
            ), "New atom names should've been generated but weren't"


@skip_if_missing("openmm")
class TestToOpenMMPositions:
    def test_missing_positions(self):
        with pytest.raises(
            MissingPositionsError,
            match=r"are required.*\.positions=None",
        ):
            to_openmm_positions(Interchange())

    @pytest.mark.parametrize("include_virtual_sites", [True, False])
    def test_positions_basic(self, include_virtual_sites, water, tip4p):
        out = Interchange.from_smirnoff(tip4p, [water])

        positions = to_openmm_positions(
            out,
            include_virtual_sites=include_virtual_sites,
        )

        assert isinstance(positions, openmm.unit.Quantity)
        assert positions.shape == (4, 3) if include_virtual_sites else (3, 3)

        numpy.testing.assert_allclose(
            positions.value_in_unit(openmm.unit.angstrom)[:3],
            water.conformers[0].m_as(unit.angstrom),
        )

    @pytest.mark.parametrize("include_virtual_sites", [True, False])
    def test_given_positions(self, include_virtual_sites, water, tip4p):
        """Test issue #616"""
        import openmm.unit

        topology = Topology.from_molecules([water, water])
        out = Interchange.from_smirnoff(tip4p, topology)

        # Approximate conformer position with a duplicate 5 A away in x
        out.positions = Quantity(
            numpy.array(
                [
                    [0.85, 1.17, 0.84],
                    [1.51, 0.47, 0.75],
                    [0.0, 0.71, 0.76],
                    [5.85, 1.17, 0.84],
                    [6.51, 0.47, 0.75],
                    [5.0, 0.71, 0.76],
                ],
            ),
            unit.angstrom,
        )

        positions = to_openmm_positions(
            out,
            include_virtual_sites=include_virtual_sites,
        )

        assert isinstance(positions, openmm.unit.Quantity)
        assert str(positions.unit) == "nanometer"

        assert numpy.allclose(
            (positions[3:6, :] - positions[:3, :]).value_in_unit(openmm.unit.angstrom),
            [5, 0, 0],
        )

        if include_virtual_sites:
            assert numpy.allclose(
                (positions[-1, :] - positions[-2, :]).value_in_unit(
                    openmm.unit.angstrom,
                ),
                [5, 0, 0],
            )


@skip_if_missing("mdtraj")
@skip_if_missing("openmm")
class TestOpenMMToPDB:
    def test_to_pdb(self, sage, water):
        import mdtraj

        out = Interchange.from_smirnoff(sage, water.to_topology())
        out.to_pdb("out.pdb")

        mdtraj.load("out.pdb")

        out.positions = None

        with pytest.raises(MissingPositionsError):
            out.to_pdb("file_should_not_exist.pdb")


@skip_if_missing("openmm")
class TestBuckingham:
    @pytest.mark.parametrize("n_molecules", [1, 2, 5])
    def test_water_with_virtual_sites(self, n_molecules, water):
        force_field = ForceField(
            get_test_file_path("buckingham_virtual_sites.offxml"),
            load_plugins=True,
        )

        interchange = Interchange.from_smirnoff(
            force_field=force_field,
            topology=Topology.from_molecules(n_molecules * [water]),
            box=[4, 4, 4],
        )

        with pytest.raises(PluginCompatibilityError):
            interchange.to_openmm(combine_nonbonded_forces=True)

        system = interchange.to_openmm(combine_nonbonded_forces=False)

        assert system.getNumForces() == 4

        for force in system.getForces():
            if isinstance(force, openmm.NonbondedForce):
                electrostatics = force
                continue
            elif isinstance(force, openmm.CustomNonbondedForce):
                vdw = force
                continue
            elif isinstance(force, openmm.CustomBondForce):
                if "qq" in force.getEnergyFunction():
                    electrostatics14 = force
                    continue

        assert system.getNumParticles() == 4 * n_molecules

        masses = [15.99943, 1.007947, 1.007947]

        for particle_index in range(system.getNumParticles()):
            if particle_index < n_molecules * 3:
                # atoms should repeat O H H O H H ...
                assert system.getParticleMass(particle_index)._value == pytest.approx(
                    masses[particle_index % 3],
                )
                assert not system.isVirtualSite(particle_index)

            else:
                # all virtual sites should be at the end
                assert system.isVirtualSite(particle_index)
                assert system.getParticleMass(particle_index)._value == 0.0

        charges = openmm.unit.Quantity(
            n_molecules * [0.0, 0.53254, 0.53254] + n_molecules * [-1.06508],
            openmm.unit.elementary_charge,
        )

        for index, charge in enumerate(charges):
            assert electrostatics.getParticleParameters(index)[0] == charge

        for index in range(vdw.getNumParticles()):
            parameters = vdw.getParticleParameters(index)
            if index % 3 == 0 and not system.isVirtualSite(index):
                assert parameters[0] == 1600000.0

        for molecule_index in range(n_molecules):
            assert vdw.getParticleParameters(molecule_index * 3) == (
                1600000.0,
                42.0,
                0.003,
            )

        # This test should be replaced with one that uses a more complex
        # system than a single water molecule and look at vdw14 force
        assert electrostatics14.getNumBonds() == 0

        with pytest.raises(PluginCompatibilityError):
            get_openmm_energies(interchange, combine_nonbonded_forces=True)

        if n_molecules == 1:
            with pytest.warns(
                UserWarning,
                match="energies from split forces with virtual sites",
            ):
                assert not math.isnan(
                    get_openmm_energies(
                        interchange,
                        combine_nonbonded_forces=False,
                    ).total_energy.m,
                )


@skip_if_missing("openmm")
class TestGBSA:
    def test_create_gbsa(self, gbsa_force_field):
        interchange = Interchange.from_smirnoff(
            force_field=gbsa_force_field,
            topology=MoleculeWithConformer.from_smiles("CCO").to_topology(),
            box=[4, 4, 4] * unit.nanometer,
        )

        assert get_openmm_energies(interchange).total_energy is not None

    def test_cannot_split_nonbonded_forces(self, gbsa_force_field):
        with pytest.raises(UnsupportedExportError, match="exactly one"):
            Interchange.from_smirnoff(
                force_field=gbsa_force_field,
                topology=MoleculeWithConformer.from_smiles("CCO").to_topology(),
                box=[4, 4, 4] * unit.nanometer,
            ).to_openmm(combine_nonbonded_forces=False)

    def test_no_cutoff(self, gbsa_force_field):
        system = Interchange.from_smirnoff(
            force_field=gbsa_force_field,
            topology=MoleculeWithConformer.from_smiles("CCO").to_topology(),
            box=None,
        ).to_openmm(combine_nonbonded_forces=True)

        for force in system.getForces():
            if isinstance(force, openmm.CustomGBForce):
                assert force.getNonbondedMethod() == openmm.CustomGBForce.NoCutoff
                # This should be set to OpenMM's default, though not used
                assert force.getCutoffDistance() == 1.0 * openmm.unit.nanometer
                break

        else:
            raise Exception<|MERGE_RESOLUTION|>--- conflicted
+++ resolved
@@ -564,9 +564,6 @@
 @pytest.mark.slow
 class TestOpenMMVirtualSites:
 
-<<<<<<< HEAD
-    @pytest.fixture()
-=======
     @pytest.fixture
     def sage_with_sigma_hole(self, sage):
         """Fixture that loads an SMIRNOFF XML with a C-Cl sigma hole."""
@@ -589,7 +586,6 @@
         return sage
 
     @pytest.fixture
->>>>>>> ca26be74
     def sage_with_monovalent_lone_pair(self, sage):
         virtual_site_handler = VirtualSiteHandler(version=0.3)
 
