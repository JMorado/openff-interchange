import math

import numpy
import pytest
from openff.toolkit.topology import Molecule, Topology
from openff.toolkit.typing.engines.smirnoff import ForceField, VirtualSiteHandler
from openff.units import unit
from openff.utilities import get_data_file_path, has_package, skip_if_missing

from openff.interchange import Interchange
from openff.interchange._tests import (
    MoleculeWithConformer,
    _BaseTest,
    get_test_file_path,
)
from openff.interchange._tests.unit_tests.plugins.test_smirnoff_plugins import (
    TestDoubleExponential,
)
from openff.interchange.drivers.openmm import get_openmm_energies
from openff.interchange.exceptions import (
    InterchangeException,
    MissingPositionsError,
    PluginCompatibilityError,
    UnsupportedExportError,
)
from openff.interchange.interop.openmm import (
    from_openmm,
    to_openmm_positions,
    to_openmm_topology,
)

<<<<<<< HEAD
if has_package("openmm"):
    import openmm
    import openmm.app
    import openmm.unit

    nonbonded_methods = [
        {
            "vdw_method": "cutoff",
            "electrostatics_periodic": "PME",
            "periodic": True,
            "result": openmm.NonbondedForce.PME,
        },
        {
            "vdw_method": "cutoff",
            "electrostatics_periodic": "PME",
            "periodic": False,
            "result": openmm.NonbondedForce.NoCutoff,
        },
    ]

else:
    nonbonded_methods = list()


def _get_num_virtual_sites(openmm_topology: "openmm.app.Topology") -> int:
=======
# WISHLIST: Add tests for reaction-field if implemented

nonbonded_methods = [
    {
        "vdw_periodic": "cutoff",
        "vdw_nonperiodic": "no-cutoff",
        "electrostatics_periodic": "PME",
        "periodic": True,
        "result": openmm.NonbondedForce.PME,
    },
    {
        "vdw_periodic": "cutoff",
        "vdw_nonperiodic": "no-cutoff",
        "electrostatics_periodic": "PME",
        "periodic": False,
        "result": openmm.NonbondedForce.NoCutoff,
    },
]


def _get_num_virtual_sites(openmm_topology: openmm.app.Topology) -> int:
>>>>>>> 2c438f59
    return sum(atom.element is None for atom in openmm_topology.atoms())


def _compare_openmm_topologies(
    top1: "openmm.app.Topology",
    top2: "openmm.app.Topology",
):
    """
    In lieu of first-class serializaiton in OpenMM (https://github.com/openmm/openmm/issues/1543),
    do some quick heuristics to roughly compare two OpenMM Topology objects.
    """
    for method_name in [
        "getNumAtoms",
        "getNumBonds",
        "getNumChains",
        "getNumResidues",
    ]:
        assert getattr(top1, method_name)() == getattr(top2, method_name)()

    assert (top1.getPeriodicBoxVectors() == top2.getPeriodicBoxVectors()).all()


@skip_if_missing("openmm")
class TestOpenMM(_BaseTest):
    @pytest.mark.parametrize("inputs", nonbonded_methods)
    def test_openmm_nonbonded_methods(self, inputs, sage, ethanol):
        """See test_nonbonded_method_resolution in openff.toolkit._tests/test_forcefield.py"""
        electrostatics_method = inputs["electrostatics_periodic"]
        periodic = inputs["periodic"]
        result = inputs["result"]

        molecules = [ethanol]

        pdbfile = openmm.app.PDBFile(
            get_data_file_path("systems/test_systems/1_ethanol.pdb", "openff.toolkit"),
        )
        topology = Topology.from_openmm(pdbfile.topology, unique_molecules=molecules)

        if not periodic:
            topology.box_vectors = None

        if inputs["periodic"]:
            sage.get_parameter_handler("vdW", {}).periodic_method = inputs[
                "vdw_periodic"
            ]
        else:
            sage.get_parameter_handler("vdW", {}).nonperiodic_method = inputs[
                "vdw_nonperiodic"
            ]

        sage.get_parameter_handler(
            "Electrostatics",
            {},
        ).periodic_potential = electrostatics_method
        interchange = Interchange.from_smirnoff(
            force_field=sage,
            topology=topology,
        )
        if type(result) is int:
            nonbonded_method = result
            # The method is validated and may raise an exception if it's not supported.
            if inputs["periodic"]:
                sage.get_parameter_handler("vdW", {}).periodic_method = inputs[
                    "vdw_periodic"
                ]
            else:
                sage.get_parameter_handler("vdW", {}).nonperiodic_method = inputs[
                    "vdw_nonperiodic"
                ]

            sage.get_parameter_handler(
                "Electrostatics",
                {},
            ).periodic_potential = electrostatics_method
            interchange = Interchange.from_smirnoff(
                force_field=sage,
                topology=topology,
            )
            openmm_system = interchange.to_openmm(combine_nonbonded_forces=True)
            for force in openmm_system.getForces():
                if isinstance(force, openmm.NonbondedForce):
                    assert force.getNonbondedMethod() == nonbonded_method
                    break
            else:
                raise Exception
        elif issubclass(result, InterchangeException):
            exception = result
            with pytest.raises(exception):
                interchange.to_openmm(combine_nonbonded_forces=True)
        else:
            raise Exception

    def test_combine_nonbonded_forces_nondefault_mixing_rule(self, ethanol):
        forcefield = ForceField(
            get_data_file_path(
                "test_forcefields/test_forcefield.offxml",
                "openff.toolkit",
            ),
        )
        openff_sys = Interchange.from_smirnoff(
            force_field=forcefield,
            topology=ethanol.to_topology(),
        )

        openff_sys["vdW"].mixing_rule = "foo"

        with pytest.raises(UnsupportedExportError, match="only supports L.*foo"):
            openff_sys.to_openmm(combine_nonbonded_forces=True)

    def test_geometric_mixing_rule(self):
        forcefield = ForceField(
            get_data_file_path(
                "test_forcefields/test_forcefield.offxml",
                "openff.toolkit",
            ),
        )

        molecule = Molecule.from_mapped_smiles(
            "[H:5][C:2]([H:6])([C:3]([H:7])([H:8])[Br:4])[Cl:1]",
        )
        topology = Topology.from_molecules(molecule)
        topology.box_vectors = [30, 30, 30] * unit.angstrom

        interchange = Interchange.from_smirnoff(
            force_field=forcefield,
            topology=topology,
        )

        # The toolkit doesn't allow
        # >>> forcefield["vdW"].combining_rules = "Geometric"
        # so we have to do this instead set it after parameterization.
        # https://github.com/openforcefield/openff-toolkit/blob/0.11.4/openff/toolkit/typing/engines/smirnoff/parameters.py#L2844-L2846

        interchange["vdW"].mixing_rule = "geometric"

        system = interchange.to_openmm(combine_nonbonded_forces=False)

        for force in system.getForces():
            if isinstance(force, openmm.CustomNonbondedForce):
                vdw_force = force
                break
        else:
            raise RuntimeError("Could not find custom non-bonded force.")

        for force in system.getForces():
            if isinstance(force, openmm.CustomBondForce):
                if "epsilon" in force.getEnergyFunction():
                    vdw_14_force = force
                    break
        else:
            raise RuntimeError("Could not find 1-4 vdW force.")

        cl_parameters = vdw_force.getParticleParameters(0)
        br_parameters = vdw_force.getParticleParameters(3)

        assert cl_parameters[0] == forcefield["vdW"].get_parameter(
            {"smirks": "[#17:1]"},
        )[0].sigma.m_as(unit.nanometer)
        assert cl_parameters[1] == forcefield["vdW"].get_parameter(
            {"smirks": "[#17:1]"},
        )[0].epsilon.m_as(unit.kilojoule_per_mole)

        assert br_parameters[0] == forcefield["vdW"].get_parameter(
            {"smirks": "[#35:1]"},
        )[0].sigma.m_as(unit.nanometer)
        assert br_parameters[1] == forcefield["vdW"].get_parameter(
            {"smirks": "[#35:1]"},
        )[0].epsilon.m_as(unit.kilojoule_per_mole)

        for index in range(vdw_14_force.getNumBonds()):
            particle1, particle2, parameters = vdw_14_force.getBondParameters(index)

            if particle1 == 0 and particle2 == 3:
                expected_sigma = numpy.sqrt(cl_parameters[0] * br_parameters[0])
                expected_epsilon = forcefield["vdW"].scale14 * numpy.sqrt(
                    cl_parameters[1] * br_parameters[1],
                )

                assert parameters[0] == expected_sigma
                assert parameters[1] == expected_epsilon
                break

            else:
                raise Exception("Did not find 1-4 Cl-Br interaction.")

    @pytest.mark.xfail(reason="Broken because of splitting non-bonded forces")
    @pytest.mark.slow()
    @pytest.mark.parametrize("mol_smi", ["C", "CC", "CCO"])
    def test_openmm_roundtrip(self, sage, mol_smi):
        topology = MoleculeWithConformer.from_smiles(mol_smi).to_topology()

        interchange = Interchange.from_smirnoff(sage, topology)

        interchange.box = [4, 4, 4]

        converted = from_openmm(
            topology=interchange.to_openmm_topology(),
            system=interchange.to_openmm(combine_nonbonded_forces=True),
        )

        converted.box = interchange.box
        converted.positions = interchange.positions

        get_openmm_energies(interchange).compare(
            get_openmm_energies(converted, combine_nonbonded_forces=True),
        )

    @pytest.mark.xfail(reason="Broken because of splitting non-bonded forces")
    @pytest.mark.slow()
    def test_combine_nonbonded_forces(self, sage):
        topology = MoleculeWithConformer.from_smiles(
            "ClC#CCl",
            name="HPER",
        ).to_topology()

        out = Interchange.from_smirnoff(force_field=sage, topology=topology)
        out.box = [4, 4, 4]

        num_forces_combined = out.to_openmm(
            combine_nonbonded_forces=True,
        ).getNumForces()
        num_forces_uncombined = out.to_openmm(
            combine_nonbonded_forces=False,
        ).getNumForces()

        # The "new" forces are the split-off vdW forces, the 1-4 vdW, and the 1-4 electrostatics
        assert num_forces_combined + 3 == num_forces_uncombined

        separate = get_openmm_energies(out, combine_nonbonded_forces=False)
        combined = get_openmm_energies(out, combine_nonbonded_forces=True)

        assert (
            separate["vdW"] + separate["Electrostatics"] - combined["Nonbonded"]
        ).m < 0.001

    def test_openmm_no_angle_force_if_constrained(self, water, sage):
        topology = water.to_topology()
        topology.box_vectors = [4, 4, 4] * unit.nanometer

        # Sage includes angle parameters for water and also TIP3P constraints
        interchange = Interchange.from_smirnoff(sage, topology)
        openmm_system = interchange.to_openmm(combine_nonbonded_forces=True)

        # The only angle in the system (H-O-H) includes bonds with constrained lengths
        # and a constrained angle, so by convention a force should NOT be added
        for force in openmm_system.getForces():
            if type(force) is openmm.HarmonicAngleForce:
                assert force.getNumAngles() == 0
                break
        else:
            raise Exception("No HarmonicAngleForce found")

    @pytest.mark.skip(reason="Rewrite as a plugin")
    def test_nonharmonic_angle(self, sage, ethanol_top):
        out = Interchange.from_smirnoff(sage, ethanol_top)
        out["Angles"].expression = "k/2*(cos(theta)-cos(angle))**2"

        system = out.to_openmm()

        def _is_custom_angle(force):
            return isinstance(force, openmm.CustomAngleForce)

        assert len([f for f in system.getForces() if _is_custom_angle(f)]) == 1

        for force in system.getForces():
            if _is_custom_angle(force):
                assert force.getEnergyFunction() == "k/2*(cos(theta)-cos(angle))^2"

    def test_openmm_no_valence_forces_with_no_handler(self, sage, ethanol):
        original_system = Interchange.from_smirnoff(sage, [ethanol]).to_openmm(
            combine_nonbonded_forces=True,
        )
        assert original_system.getNumForces() == 4

        sage.deregister_parameter_handler("Constraints")
        sage.deregister_parameter_handler("Bonds")

        no_bonds = Interchange.from_smirnoff(sage, [ethanol]).to_openmm(
            combine_nonbonded_forces=True,
        )
        assert no_bonds.getNumForces() == 3

        sage.deregister_parameter_handler("Angles")

        no_angles = Interchange.from_smirnoff(sage, [ethanol]).to_openmm(
            combine_nonbonded_forces=True,
        )
        assert no_angles.getNumForces() == 2

    def test_openmm_only_electrostatics_no_vdw(self):
        force_field_only_charges = ForceField(get_test_file_path("no_vdw.offxml"))
        molecule = Molecule.from_smiles("[H][Cl]")

        system = Interchange.from_smirnoff(
            force_field_only_charges,
            [molecule],
        ).to_openmm(
            combine_nonbonded_forces=True,
        )

        assert system.getForce(0).getParticleParameters(0)[0]._value == 1.0
        assert system.getForce(0).getParticleParameters(1)[0]._value == -1.0

    def test_nonstandard_cutoffs_match(self, sage):
        """Test that multiple nonbonded forces use the same cutoff."""
        topology = Molecule.from_smiles("C").to_topology()
        topology.box_vectors = unit.Quantity([4, 4, 4], unit.nanometer)

        cutoff = unit.Quantity(1.555, unit.nanometer)

        sage["vdW"].cutoff = cutoff

        interchange = Interchange.from_smirnoff(
            force_field=sage,
            topology=topology,
        )

        system = interchange.to_openmm(combine_nonbonded_forces=False)

        # For now, just make sure all non-bonded forces use the vdW handler's cutoff
        for force in system.getForces():
            if type(force) in (openmm.NonbondedForce, openmm.CustomNonbondedForce):
                assert force.getCutoffDistance().value_in_unit(
                    openmm.unit.nanometer,
                ) == pytest.approx(cutoff.m_as(unit.nanometer))


@skip_if_missing("openmm")
class TestOpenMMSwitchingFunction(_BaseTest):
    def test_switching_function_applied(self, sage, basic_top):
        out = Interchange.from_smirnoff(force_field=sage, topology=basic_top).to_openmm(
            combine_nonbonded_forces=True,
        )

        found_force = False
        for force in out.getForces():
            if isinstance(force, openmm.NonbondedForce):
                found_force = True
                assert force.getUseSwitchingFunction()
                assert force.getSwitchingDistance().value_in_unit(
                    openmm.unit.angstrom,
                ) == pytest.approx(8), force.getSwitchingDistance()

        assert found_force, "NonbondedForce not found in system"

    def test_switching_function_not_applied(self, sage, basic_top):
        sage["vdW"].switch_width = 0.0 * unit.angstrom

        out = Interchange.from_smirnoff(force_field=sage, topology=basic_top).to_openmm(
            combine_nonbonded_forces=True,
        )

        found_force = False
        for force in out.getForces():
            if isinstance(force, openmm.NonbondedForce):
                found_force = True
                assert not force.getUseSwitchingFunction()
                assert force.getSwitchingDistance() == -1 * openmm.unit.nanometer

        assert found_force, "NonbondedForce not found in system"

    def test_switching_function_nonstandard(self, sage, basic_top):
        sage["vdW"].switch_width = 0.12345 * unit.angstrom

        out = Interchange.from_smirnoff(force_field=sage, topology=basic_top).to_openmm(
            combine_nonbonded_forces=True,
        )

        found_force = False
        for force in out.getForces():
            if isinstance(force, openmm.NonbondedForce):
                found_force = True
                assert force.getUseSwitchingFunction()
                assert (
                    force.getSwitchingDistance() - (9 - 0.12345) * openmm.unit.angstrom
                ) < 1e-10 * openmm.unit.angstrom

        assert found_force, "NonbondedForce not found in system"


@skip_if_missing("openmm")
class TestOpenMMWithPlugins(TestDoubleExponential):
    pytest.importorskip("deforcefields")

    def test_combine_compatibility(self, de_force_field):
        out = Interchange.from_smirnoff(
            force_field=de_force_field,
            topology=[Molecule.from_smiles("CO")],
        )

        with pytest.raises(
            PluginCompatibilityError,
            match="failed a compatibility check",
        ) as exception:
            out.to_openmm(combine_nonbonded_forces=True)

        assert isinstance(exception.value.__cause__, AssertionError)

    def test_nocutoff_when_nonperiodic(self, de_force_field):
        system = Interchange.from_smirnoff(
            de_force_field,
            MoleculeWithConformer.from_smiles("CCO").to_topology(),
        ).to_openmm(combine_nonbonded_forces=False)

        for force in system.getForces():
            if type(force) in (
                openmm.NonbondedForce,
                openmm.CustomNonbondedForce,
            ):
                assert force.getNonbondedMethod() == openmm.NonbondedForce.NoCutoff

    def test_double_exponential_create_simulation(self, de_force_field):
        from openff.toolkit.utils.openeye_wrapper import OpenEyeToolkitWrapper

        topology = MoleculeWithConformer.from_smiles("CCO").to_topology()
        topology.box_vectors = unit.Quantity([4, 4, 4], unit.nanometer)

        out = Interchange.from_smirnoff(
            de_force_field,
            topology,
        )

        system = out.to_openmm(combine_nonbonded_forces=False)

        simulation = openmm.app.Simulation(
            to_openmm_topology(out),
            system,
            openmm.LangevinIntegrator(300, 1, 0.002),
            openmm.Platform.getPlatformByName("CPU"),
        )

        simulation.context.setPositions(
            to_openmm_positions(out, include_virtual_sites=False),
        )
        simulation.context.setPeriodicBoxVectors(*out.box.to_openmm())

        state = simulation.context.getState(getEnergy=True)
        energy = state.getPotentialEnergy().in_units_of(openmm.unit.kilojoule_per_mole)

        if OpenEyeToolkitWrapper.is_available():
            expected_energy = 13.591709748611304
        else:
            expected_energy = 37.9516622967221

        # Different operating systems report different energies around 0.001 kJ/mol,
        # locally testing this should enable something like 1e-6 kJ/mol
        assert abs(energy._value - expected_energy) < 3e-3


@pytest.mark.slow()
@skip_if_missing("openmm")
class TestOpenMMVirtualSites(_BaseTest):
    @pytest.fixture()
    def sage_with_sigma_hole(self, sage):
        """Fixture that loads an SMIRNOFF XML with a C-Cl sigma hole."""
        # TODO: Move this into BaseTest to that GROMACS and others can access it
        virtual_site_handler = VirtualSiteHandler(version=0.3)

        sigma_type = VirtualSiteHandler.VirtualSiteType(
            name="EP",
            smirks="[#6:1]-[#17:2]",
            distance=1.4 * unit.angstrom,
            type="BondCharge",
            match="once",
            charge_increment1=0.1 * unit.elementary_charge,
            charge_increment2=0.2 * unit.elementary_charge,
        )

        virtual_site_handler.add_parameter(parameter=sigma_type)
        sage.register_parameter_handler(virtual_site_handler)

        return sage

    @pytest.fixture()
    def sage_with_monovalent_lone_pair(self, sage):
        virtual_site_handler = VirtualSiteHandler(version=0.3)

        carbonyl_type = VirtualSiteHandler.VirtualSiteMonovalentLonePairType(
            name="EP",
            smirks="[O:1]=[C:2]-[C:3]",
            distance=0.3 * unit.angstrom,
            type="MonovalentLonePair",
            match="once",
            outOfPlaneAngle=0.0 * unit.degree,
            inPlaneAngle=120.0 * unit.degree,
            charge_increment1=0.05 * unit.elementary_charge,
            charge_increment2=0.1 * unit.elementary_charge,
            charge_increment3=0.15 * unit.elementary_charge,
        )

        virtual_site_handler.add_parameter(parameter=carbonyl_type)
        sage.register_parameter_handler(virtual_site_handler)

        return sage

    def test_valence_term_paticle_index_offsets(self, water):
        # Use a questionable version of TIP5P that includes angle parameters, since that's what's being tested
        tip5p_offxml = """<?xml version="1.0" encoding="utf-8"?>
<SMIRNOFF version="0.3" aromaticity_model="OEAroModel_MDL">
    <LibraryCharges version="0.3">
        <LibraryCharge
            name="tip5p"
            smirks="[#1:1]-[#8X2H2+0:2]-[#1:3]"
            charge1="0.*elementary_charge"
            charge2="0.*elementary_charge"
            charge3="0.*elementary_charge"/>
    </LibraryCharges>
    <vdW
        version="0.3"
        potential="Lennard-Jones-12-6"
        combining_rules="Lorentz-Berthelot"
        scale12="0.0"
        scale13="0.0"
        scale14="0.5"
        scale15="1.0"
        switch_width="0.0 * angstrom"
        cutoff="9.0 * angstrom" method="cutoff">
            <Atom
                smirks="[#1:1]-[#8X2H2+0]-[#1]"
                epsilon="0.*mole**-1*kilojoule"
                sigma="1.0 * nanometer"/>
            <Atom
                smirks="[#1]-[#8X2H2+0:1]-[#1]"
                epsilon="0.66944*mole**-1*kilojoule"
                sigma="0.312*nanometer"/>
    </vdW>
    <Bonds
        version="0.4"
        potential="harmonic"
        fractional_bondorder_method="AM1-Wiberg"
        fractional_bondorder_interpolation="linear">
        <Bond
            smirks="[#1:1]-[#8X2H2+0:2]-[#1]"
            length="0.9572*angstrom"
            k="462750.4*nanometer**-2*mole**-1*kilojoule"/>
    </Bonds>
    <Angles version="0.3" potential="harmonic">
        <Angle
            smirks="[#1:1]-[#8X2H2+0:2]-[#1:3]"
            angle="1.82421813418*radian"
            k="836.8*mole**-1*radian**-2*kilojoule"
            id="a1"/>
    </Angles>
    <VirtualSites version="0.3">
        <VirtualSite
            type="DivalentLonePair"
            name="EP"
            smirks="[#1:2]-[#8X2H2+0:1]-[#1:3]"
            distance="0.70 * angstrom"
            charge_increment1="0.0*elementary_charge"
            charge_increment2="0.1205*elementary_charge"
            charge_increment3="0.1205*elementary_charge"
            sigma="10.0*angstrom"
            epsilon="0.0*kilocalories_per_mole"
            outOfPlaneAngle="54.71384225*degree"
            match="all_permutations" >
        </VirtualSite>
    </VirtualSites>
    <Electrostatics
        version="0.3"
        method="PME"
        scale12="0.0"
        scale13="0.0"
        scale14="0.833333"
        scale15="1.0"
        switch_width="0.0 * angstrom"
        cutoff="9.0 * angstrom"/>
</SMIRNOFF>
"""
        tip5p = ForceField(tip5p_offxml)

        out = Interchange.from_smirnoff(tip5p, [water, water]).to_openmm(
            combine_nonbonded_forces=True,
        )

        assert out.getNumForces() == 3

        for force in out.getForces():
            if isinstance(force, openmm.HarmonicAngleForce):
                p1, p2, p3, _, _ = force.getAngleParameters(1)

                assert p1 == 6
                assert p2 == 5
                assert p3 == 7


@skip_if_missing("openmm")
class TestOpenMMVirtualSiteExclusions(_BaseTest):
    def test_tip5p_num_exceptions(self, water):
        tip5p = ForceField(get_test_file_path("tip5p.offxml"))

        out = Interchange.from_smirnoff(tip5p, [water]).to_openmm(
            combine_nonbonded_forces=True,
        )

        # In a TIP5P water    expected exceptions include (total 10)
        #
        # V(3)  V(4)          Oxygen to hydrogens and particles (4)
        #    \ /                - (0, 1), (0, 2), (0, 3), (0, 4)
        #     O(0)            Hyrogens to virtual particles (4)
        #    / \                - (1, 3), (1, 4), (2, 3), (2, 4)
        # H(1)  H(2)          Hydrogens and virtual particles to each other (2)
        #                       - (1, 2), (3, 4)

        for force in out.getForces():
            if isinstance(force, openmm.NonbondedForce):
                assert force.getNumExceptions() == 10

    def test_dichloroethane_exceptions(self, sage):
        """Test a case in which a parent's 1-4 exceptions must be 'imported'."""
        from openff.toolkit._tests.mocking import VirtualSiteMocking

        # This molecule has heavy atoms with indices (1-indexed) CL1, C2, C3, Cl4,
        # resulting in 1-4 interactions between the Cl-Cl pair and some Cl-H pairs
        dichloroethane = Molecule.from_mapped_smiles(
            "[Cl:1][C:2]([H:5])([H:6])[C:3]([H:7])([H:8])[Cl:4]",
        )

        # This parameter pulls 0.1 and 0.2e from Cl (parent) and C, respectively, and has
        # LJ parameters of 4 A, 3 kJ/mol
        parameter = VirtualSiteMocking.bond_charge_parameter("[Cl:1]-[C:2]")

        handler = VirtualSiteHandler(version="0.3")
        handler.add_parameter(parameter=parameter)

        sage.register_parameter_handler(handler)

        system = Interchange.from_smirnoff(sage, [dichloroethane]).to_openmm(
            combine_nonbonded_forces=True,
        )

        assert system.isVirtualSite(8)
        assert system.isVirtualSite(9)

        non_bonded_force = [
            f for f in system.getForces() if isinstance(f, openmm.NonbondedForce)
        ][0]

        for exception_index in range(non_bonded_force.getNumExceptions()):
            p1, p2, q, sigma, epsilon = non_bonded_force.getExceptionParameters(
                exception_index,
            )
            if p2 == 8:
                # Parent Cl, adjacent C and its bonded H, and the 1-3 C
                if p1 in (0, 1, 2, 4, 5):
                    assert q._value == epsilon._value == 0.0
                # 1-4 Cl or 1-4 Hs
                if p1 in (3, 6, 7):
                    for value in (q, sigma, epsilon):
                        assert value._value != 0, (q, sigma, epsilon)
            if p2 == 9:
                if p1 in (3, 1, 2, 6, 7):
                    assert q._value == epsilon._value == 0.0
                if p1 in (0, 4, 5):
                    for value in (q, sigma, epsilon):
                        assert value._value != 0, (q, sigma, epsilon)


@skip_if_missing("openmm")
class TestToOpenMMTopology(_BaseTest):
    def test_num_virtual_sites(self, water, tip4p):
        out = Interchange.from_smirnoff(tip4p, [water])

        assert _get_num_virtual_sites(to_openmm_topology(out)) == 1

        # TODO: Monkeypatch Topology.to_openmm() and emit a warning when it seems
        #       to be used while virtual sites are present in a handler
        assert _get_num_virtual_sites(out.topology.to_openmm()) == 0

    def test_interchange_method(self, water, tip4p):
        """
        Ensure similar-ish behavior between `to_openmm_topology` as a standalone function
        and as the wrapped method of the same name on the `Interchange` class.
        """
        topology = water.to_topology()
        topology.box_vectors = unit.Quantity([4, 4, 4], unit.nanometer)

        out = Interchange.from_smirnoff(tip4p, topology)

        _compare_openmm_topologies(out.to_openmm_topology(), to_openmm_topology(out))

    @pytest.mark.parametrize("ensure_unique_atom_names", [True, "residues", "chains"])
    def test_assign_unique_atom_names(self, ensure_unique_atom_names, sage):
        """
        Ensure that OFF topologies with no pre-existing atom names have unique
        atom names applied when being converted to openmm
        """
        # Create OpenFF topology with 1 ethanol and 2 benzenes.
        ethanol = Molecule.from_smiles("CCO")
        benzene = Molecule.from_smiles("c1ccccc1")
        off_topology = Topology.from_molecules(molecules=[ethanol, benzene, benzene])

        # This test uses molecules with no hierarchy schemes, so the parametrized
        # ensure_unique_atom_names values should behave identically.
        assert not any(
            [mol._hierarchy_schemes for mol in off_topology.molecules],
        ), "Test assumes no hierarchy schemes"

        interchange = Interchange.from_smirnoff(sage, off_topology)

        omm_topology = interchange.to_openmm_topology(
            ensure_unique_atom_names=ensure_unique_atom_names,
        )
        atom_names = set()
        for atom in omm_topology.atoms():
            atom_names.add(atom.name)
        # There should be 6 unique Cs, 6 unique Hs, and 1 unique O, for a total of 13 unique atom names
        assert len(atom_names) == 13

    @pytest.mark.parametrize("ensure_unique_atom_names", [True, "residues", "chains"])
    def test_assign_some_unique_atom_names(self, ensure_unique_atom_names, sage):
        """
        Ensure that OFF topologies with some pre-existing atom names have unique
        atom names applied to the other atoms when being converted to openmm
        """
        # Create OpenFF topology with 1 ethanol and 2 benzenes.
        ethanol = Molecule.from_smiles("CCO")
        for atom in ethanol.atoms:
            atom.name = f"AT{atom.molecule_atom_index}"
        benzene = Molecule.from_smiles("c1ccccc1")
        off_topology = Topology.from_molecules(molecules=[ethanol, benzene, benzene])

        # This test uses molecules with no hierarchy schemes, so the parametrized
        # ensure_unique_atom_names values should behave identically.
        assert not any(
            [mol._hierarchy_schemes for mol in off_topology.molecules],
        ), "Test assumes no hierarchy schemes"

        interchange = Interchange.from_smirnoff(sage, off_topology)

        omm_topology = interchange.to_openmm_topology(
            ensure_unique_atom_names=ensure_unique_atom_names,
        )
        atom_names = set()
        for atom in omm_topology.atoms():
            atom_names.add(atom.name)
        # There should be 9 "ATOM#"-labeled atoms, 6 unique Cs, and 6 unique Hs,
        # for a total of 21 unique atom names
        assert len(atom_names) == 21

    @pytest.mark.parametrize("ensure_unique_atom_names", [True, "residues", "chains"])
    def test_assign_unique_atom_names_some_duplicates(
        self,
        ensure_unique_atom_names,
        sage,
    ):
        """
        Ensure that OFF topologies where some molecules have invalid/duplicate
        atom names have unique atom names applied while the other molecules are unaffected.
        """
        # Create OpenFF topology with 1 ethanol and 2 benzenes.
        ethanol = Molecule.from_smiles("CCO")

        # Assign duplicate atom names in ethanol (two AT0s)
        ethanol_atom_names_with_duplicates = [f"AT{i}" for i in range(ethanol.n_atoms)]
        ethanol_atom_names_with_duplicates[1] = "AT0"
        for atom, atom_name in zip(ethanol.atoms, ethanol_atom_names_with_duplicates):
            atom.name = atom_name

        # Assign unique atom names in benzene
        benzene = Molecule.from_smiles("c1ccccc1")
        benzene_atom_names = [f"AT{i}" for i in range(benzene.n_atoms)]
        for atom, atom_name in zip(benzene.atoms, benzene_atom_names):
            atom.name = atom_name

        off_topology = Topology.from_molecules(molecules=[ethanol, benzene, benzene])

        # This test uses molecules with no hierarchy schemes, so the parametrized
        # ensure_unique_atom_names values should behave identically.
        assert not any(
            [mol._hierarchy_schemes for mol in off_topology.molecules],
        ), "Test assumes no hierarchy schemes"

        interchange = Interchange.from_smirnoff(sage, off_topology)

        omm_topology = interchange.to_openmm_topology(
            ensure_unique_atom_names=ensure_unique_atom_names,
        )
        atom_names = set()
        for atom in omm_topology.atoms():
            atom_names.add(atom.name)

        # There should be  12 "AT#"-labeled atoms (from benzene), 2 unique Cs,
        # 1 unique O, and 6 unique Hs, for a total of 21 unique atom names
        assert len(atom_names) == 21

    def test_do_not_assign_unique_atom_names(self, sage):
        """
        Test disabling unique atom name assignment in Topology.to_openmm
        """
        # Create OpenFF topology with 1 ethanol and 2 benzenes.
        ethanol = Molecule.from_smiles("CCO")
        for atom in ethanol.atoms:
            atom.name = "eth_test"

        benzene = Molecule.from_smiles("c1ccccc1")
        benzene.atoms[0].name = "bzn_test"

        off_topology = Topology.from_molecules(molecules=[ethanol, benzene, benzene])

        interchange = Interchange.from_smirnoff(sage, off_topology)

        omm_topology = interchange.to_openmm_topology(ensure_unique_atom_names=False)
        atom_names = set()
        for atom in omm_topology.atoms():
            atom_names.add(atom.name)
        # There should be 9 atom named "eth_test", 1 atom named "bzn_test",
        # and 12 atoms named "", for a total of 3 unique atom names
        assert len(atom_names) == 3

    @pytest.mark.slow()
    @pytest.mark.parametrize("explicit_arg", [True, False])
    def test_preserve_per_residue_unique_atom_names(self, explicit_arg, sage):
        """
        Test that to_openmm preserves atom names that are unique per-residue by default
        """
        # Create a topology from a capped dialanine
        peptide = Molecule.from_polymer_pdb(
            get_data_file_path(
                "proteins/MainChain_ALA_ALA.pdb",
                "openff.toolkit",
            ),
        )
        off_topology = Topology.from_molecules([peptide])

        # Assert the test's assumptions
        _ace, ala1, ala2, _nme = off_topology.hierarchy_iterator("residues")
        assert [a.name for a in ala1.atoms] == [
            a.name for a in ala2.atoms
        ], "Test assumes both alanines have same atom names"

        for res in off_topology.hierarchy_iterator("residues"):
            res_atomnames = [atom.name for atom in res.atoms]
            assert len(set(res_atomnames)) == len(
                res_atomnames,
            ), f"Test assumes atom names are already unique per-residue in {res}"

        # Record the initial atom names
        init_atomnames = [str(atom.name) for atom in off_topology.atoms]

        interchange = Interchange.from_smirnoff(sage, off_topology)

        # Perform the test
        if explicit_arg:
            omm_topology = interchange.to_openmm_topology(
                ensure_unique_atom_names="residues",
            )
        else:
            omm_topology = interchange.to_openmm_topology()

        # Check that the atom names were preserved
        final_atomnames = [str(atom.name) for atom in omm_topology.atoms()]
        assert final_atomnames == init_atomnames

    @pytest.mark.slow()
    @pytest.mark.parametrize("explicit_arg", [True, False])
    def test_generate_per_residue_unique_atom_names(self, explicit_arg, sage):
        """
        Test that to_openmm generates atom names that are unique per-residue
        """
        # Create a topology from a capped dialanine
        peptide = Molecule.from_polymer_pdb(
            get_data_file_path("proteins/MainChain_ALA_ALA.pdb", "openff.toolkit"),
        )
        off_topology = Topology.from_molecules([peptide])

        # Remove atom names from some residues, make others have duplicate atom names
        ace, ala1, ala2, nme = off_topology.hierarchy_iterator("residues")
        for atom in ace.atoms:
            atom._name = None
        for atom in ala1.atoms:
            atom.name = ""
        for atom in ala2.atoms:
            atom.name = "ATX2"
        for atom in nme.atoms:
            if atom.name == "H2":
                atom.name = "H1"
                break

        # Assert assumptions
        for res in off_topology.hierarchy_iterator("residues"):
            res_atomnames = [atom.name for atom in res.atoms]
            assert len(set(res_atomnames)) != len(
                res_atomnames,
            ), f"Test assumes atom names are not unique per-residue in {res}"
        assert off_topology.n_atoms == 32, "Test assumes topology has 32 atoms"

        interchange = Interchange.from_smirnoff(sage, off_topology)

        # Perform the test
        if explicit_arg:
            omm_topology = interchange.to_openmm_topology(
                ensure_unique_atom_names="residues",
            )
        else:
            omm_topology = interchange.to_openmm_topology()

        # Check that the atom names are now unique per-residue but not per-molecule
        for res in omm_topology.residues():
            res_atomnames = [atom.name for atom in res.atoms()]
            assert len(set(res_atomnames)) == len(
                res_atomnames,
            ), f"Final atom names are not unique in residue {res}"

        atom_names = set()
        for atom in omm_topology.atoms():
            atom_names.add(atom.name)
        assert (
            len(atom_names) < 32
        ), "There should be duplicate atom names in this output topology"

    @pytest.mark.parametrize("ensure_unique_atom_names", ["chains", True])
    def test_generate_per_molecule_unique_atom_names_with_residues(
        self,
        ensure_unique_atom_names,
        sage,
    ):
        """
        Test that to_openmm can generate atom names that are unique per-molecule
        when the topology has residues
        """
        # Create a topology from a capped dialanine
        peptide = Molecule.from_polymer_pdb(
            get_data_file_path("proteins/MainChain_ALA_ALA.pdb", "openff.toolkit"),
        )
        off_topology = Topology.from_molecules([peptide])

        # Remove atom names from some residues, make others have duplicate atom names
        ace, ala1, ala2, nme = off_topology.hierarchy_iterator("residues")
        for atom in ace.atoms:
            atom._name = None
        for atom in ala1.atoms:
            atom.name = ""
        for atom in ala2.atoms:
            atom.name = "ATX2"
        for atom in nme.atoms:
            if atom.name == "H2":
                atom.name = "H1"
                break

        # Assert assumptions
        for res in off_topology.hierarchy_iterator("residues"):
            res_atomnames = [atom.name for atom in res.atoms]
            assert len(set(res_atomnames)) != len(
                res_atomnames,
            ), f"Test assumes atom names are not unique per-residue in {res}"
        assert off_topology.n_atoms == 32, "Test assumes topology has 32 atoms"

        interchange = Interchange.from_smirnoff(sage, off_topology)

        # Perform the test
        omm_topology = interchange.to_openmm_topology(
            ensure_unique_atom_names=ensure_unique_atom_names,
        )

        # Check that the atom names are now unique across the topology (of 1 molecule)
        atom_names = set()
        for atom in omm_topology.atoms():
            atom_names.add(atom.name)
        assert (
            len(atom_names) == 32
        ), "There should not be duplicate atom names in this output topology"

    @pytest.mark.parametrize(
        "ensure_unique_atom_names",
        [True, "residues", "chains", False],
    )
    def test_to_openmm_copies_molecules(self, ensure_unique_atom_names, sage):
        """
        Check that generating new atom names doesn't affect the input topology
        """
        # Create OpenFF topology with 1 ethanol and 2 benzenes.
        ethanol = Molecule.from_smiles("CCO")
        for atom in ethanol.atoms:
            atom.name = f"AT{atom.molecule_atom_index}"
        benzene = Molecule.from_smiles("c1ccccc1")
        off_topology = Topology.from_molecules(molecules=[ethanol, benzene, benzene])

        # This test uses molecules with no hierarchy schemes, so the parametrized
        # ensure_unique_atom_names values should behave identically (except False).
        assert not any(
            [mol._hierarchy_schemes for mol in off_topology.molecules],
        ), "Test assumes no hierarchy schemes"

        interchange = Interchange.from_smirnoff(sage, off_topology)

        # Record the initial atom names to compare to later
        init_atomnames = [str(atom.name) for atom in interchange.topology.atoms]

        omm_topology = interchange.to_openmm_topology(
            ensure_unique_atom_names=ensure_unique_atom_names,
        )

        # Get the atom names back from the initial molecules after calling to_openmm
        final_atomnames_mols = [
            atom.name for atom in [*ethanol.atoms, *benzene.atoms, *benzene.atoms]
        ]
        # Get the atom names back from the initial topology after calling to_openmm
        final_atomnames_offtop = [atom.name for atom in off_topology.atoms]
        # Get the atom names back from the new OpenMM topology
        final_atomnames_ommtop = [atom.name for atom in omm_topology.atoms()]

        # Check the appropriate properties!
        assert (
            init_atomnames == final_atomnames_mols
        ), "Molecules' atom names were changed"
        assert (
            init_atomnames == final_atomnames_offtop
        ), "Topology's atom names were changed"
        if ensure_unique_atom_names:
            assert (
                init_atomnames != final_atomnames_ommtop
            ), "New atom names should've been generated but weren't"


@skip_if_missing("openmm")
class TestToOpenMMPositions(_BaseTest):
    def test_missing_positions(self):
        with pytest.raises(
            MissingPositionsError,
            match=r"are required.*\.positions=None",
        ):
            to_openmm_positions(Interchange())

    @pytest.mark.parametrize("include_virtual_sites", [True, False])
    def test_positions_basic(self, include_virtual_sites, water, tip4p):
        out = Interchange.from_smirnoff(tip4p, [water])

        positions = to_openmm_positions(
            out,
            include_virtual_sites=include_virtual_sites,
        )

        assert isinstance(positions, openmm.unit.Quantity)
        assert positions.shape == (4, 3) if include_virtual_sites else (3, 3)

        numpy.testing.assert_allclose(
            positions.value_in_unit(openmm.unit.angstrom)[:3],
            water.conformers[0].m_as(unit.angstrom),
        )

    @pytest.mark.parametrize("include_virtual_sites", [True, False])
    def test_given_positions(self, include_virtual_sites, water, tip4p):
        """Test issue #616"""
        topology = Topology.from_molecules([water, water])
        out = Interchange.from_smirnoff(tip4p, topology)

        # Approximate conformer position with a duplicate 5 A away in x
        out.positions = unit.Quantity(
            numpy.array(
                [
                    [0.85, 1.17, 0.84],
                    [1.51, 0.47, 0.75],
                    [0.0, 0.71, 0.76],
                    [5.85, 1.17, 0.84],
                    [6.51, 0.47, 0.75],
                    [5.0, 0.71, 0.76],
                ],
            ),
            unit.angstrom,
        )

        positions = to_openmm_positions(
            out,
            include_virtual_sites=include_virtual_sites,
        )

        assert isinstance(positions, openmm.unit.Quantity)

        # Number of particles per molecule
        n = 3 + int(include_virtual_sites)

        assert numpy.allclose(
            (positions[n:][:3] - positions[:n][:3]).value_in_unit(openmm.unit.angstrom),
            numpy.array([[5, 0, 0], [5, 0, 0], [5, 0, 0]]),
        )


@skip_if_missing("openmm")
class TestOpenMMToPDB(_BaseTest):
    def test_to_pdb(self, sage, water):
        import mdtraj

        out = Interchange.from_smirnoff(sage, water.to_topology())
        out.to_pdb("out.pdb")

        mdtraj.load("out.pdb")

        out.positions = None

        with pytest.raises(MissingPositionsError):
            out.to_pdb("file_should_not_exist.pdb")


class TestBuckingham:
    def test_water_with_virtual_sites(self, water):
        force_field = ForceField(
            get_test_file_path("buckingham_virtual_sites.offxml"),
            load_plugins=True,
        )

        interchange = Interchange.from_smirnoff(
            force_field=force_field,
            topology=water.to_topology(),
            box=[4, 4, 4],
        )

        with pytest.raises(PluginCompatibilityError):
            interchange.to_openmm(combine_nonbonded_forces=True)

        system = interchange.to_openmm(combine_nonbonded_forces=False)

        assert system.getNumForces() == 4

        for force in system.getForces():
            if isinstance(force, openmm.NonbondedForce):
                electrostatics = force
                continue
            elif isinstance(force, openmm.CustomNonbondedForce):
                vdw = force
                continue
            elif isinstance(force, openmm.CustomBondForce):
                if "qq" in force.getEnergyFunction():
                    electrostatics14 = force
                    continue

        assert system.getNumParticles() == 4

        masses = [15.99943, 1.007947, 1.007947, 0.0]

        for particle_index in range(system.getNumParticles()):
            assert system.isVirtualSite(particle_index) == (particle_index == 3)
            assert system.getParticleMass(particle_index)._value == pytest.approx(
                masses[particle_index],
            )

        charges = openmm.unit.Quantity(
            [0.0, 0.53254, 0.53254, -1.06508],
            openmm.unit.elementary_charge,
        )

        for index, charge in enumerate(charges):
            assert electrostatics.getParticleParameters(index)[0] == charge

        for index in range(vdw.getNumParticles()):
            parameters = vdw.getParticleParameters(index)
            for p in parameters:
                assert (p == 0) == (index > 0)

        assert vdw.getParticleParameters(0) == (1600000.0, 42.0, 0.003)

        # This test should be replaced with one that uses a more complex
        # system than a single water molecule and look at vdw14 force
        assert electrostatics14.getNumBonds() == 0

        with pytest.raises(PluginCompatibilityError):
            get_openmm_energies(interchange, combine_nonbonded_forces=True)

        with pytest.warns(
            UserWarning,
            match="energies from split forces with virtual sites",
        ):
            assert not math.isnan(
                get_openmm_energies(
                    interchange,
                    combine_nonbonded_forces=False,
                ).total_energy.m,
            )


@skip_if_missing("openmm")
class TestGBSA(_BaseTest):
    def test_create_gbsa(self, gbsa_force_field):
        interchange = Interchange.from_smirnoff(
            force_field=gbsa_force_field,
            topology=MoleculeWithConformer.from_smiles("CCO").to_topology(),
            box=[4, 4, 4] * unit.nanometer,
        )

        assert get_openmm_energies(interchange).total_energy is not None

    def test_cannot_split_nonbonded_forces(self, gbsa_force_field):
        with pytest.raises(UnsupportedExportError, match="exactly one"):
            Interchange.from_smirnoff(
                force_field=gbsa_force_field,
                topology=MoleculeWithConformer.from_smiles("CCO").to_topology(),
                box=[4, 4, 4] * unit.nanometer,
            ).to_openmm(combine_nonbonded_forces=False)

    def test_no_cutoff(self, gbsa_force_field):
        system = Interchange.from_smirnoff(
            force_field=gbsa_force_field,
            topology=MoleculeWithConformer.from_smiles("CCO").to_topology(),
            box=None,
        ).to_openmm(combine_nonbonded_forces=True)

        for force in system.getForces():
            if isinstance(force, openmm.CustomGBForce):
                assert force.getNonbondedMethod() == openmm.CustomGBForce.NoCutoff
                # This should be set to OpenMM's default, though not used
                assert force.getCutoffDistance() == 1.0 * openmm.unit.nanometer
                break

        else:
            raise Exception<|MERGE_RESOLUTION|>--- conflicted
+++ resolved
@@ -29,7 +29,6 @@
     to_openmm_topology,
 )
 
-<<<<<<< HEAD
 if has_package("openmm"):
     import openmm
     import openmm.app
@@ -37,13 +36,15 @@
 
     nonbonded_methods = [
         {
-            "vdw_method": "cutoff",
+            "vdw_periodic": "cutoff",
+            "vdw_nonperiodic": "no-cutoff",
             "electrostatics_periodic": "PME",
             "periodic": True,
             "result": openmm.NonbondedForce.PME,
         },
         {
-            "vdw_method": "cutoff",
+            "vdw_periodic": "cutoff",
+            "vdw_nonperiodic": "no-cutoff",
             "electrostatics_periodic": "PME",
             "periodic": False,
             "result": openmm.NonbondedForce.NoCutoff,
@@ -55,29 +56,6 @@
 
 
 def _get_num_virtual_sites(openmm_topology: "openmm.app.Topology") -> int:
-=======
-# WISHLIST: Add tests for reaction-field if implemented
-
-nonbonded_methods = [
-    {
-        "vdw_periodic": "cutoff",
-        "vdw_nonperiodic": "no-cutoff",
-        "electrostatics_periodic": "PME",
-        "periodic": True,
-        "result": openmm.NonbondedForce.PME,
-    },
-    {
-        "vdw_periodic": "cutoff",
-        "vdw_nonperiodic": "no-cutoff",
-        "electrostatics_periodic": "PME",
-        "periodic": False,
-        "result": openmm.NonbondedForce.NoCutoff,
-    },
-]
-
-
-def _get_num_virtual_sites(openmm_topology: openmm.app.Topology) -> int:
->>>>>>> 2c438f59
     return sum(atom.element is None for atom in openmm_topology.atoms())
 
 
