--- conflicted
+++ resolved
@@ -1,10 +1,6 @@
 import numpy
 import pytest
-<<<<<<< HEAD
-from openff.toolkit import Molecule, Topology, unit
-=======
 from openff.toolkit import Molecule, Quantity, Topology, unit
->>>>>>> c7d7ed74
 from openff.toolkit.typing.engines.smirnoff.parameters import (
     ElectrostaticsHandler,
     ParameterHandler,
