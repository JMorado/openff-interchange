"""
Test the behavior of the drivers.all module
"""

import math

import pandas
import pytest
from openff.toolkit import Quantity
from openff.utilities.testing import skip_if_missing

from openff.interchange._tests import (
<<<<<<< HEAD
    MoleculeWithConformer,
    _BaseTest,
=======
    HAS_GROMACS,
    HAS_LAMMPS,
    HAS_SANDER,
>>>>>>> e7f02989
    needs_gmx,
    needs_lmp,
    needs_not_gmx,
    needs_not_lmp,
    needs_not_sander,
    needs_sander,
)
from openff.interchange.drivers.all import get_all_energies, get_summary_data


@skip_if_missing("openmm")
@pytest.mark.slow()
class TestDriversAll:
    @pytest.fixture()
    def basic_interchange(self, sage_unconstrained):
        molecule = MoleculeWithConformer.from_smiles("CCO")
        molecule.name = "MOL"
        topology = molecule.to_topology()
        topology.box_vectors = Quantity([4, 4, 4], "nanometer")

        return sage_unconstrained.create_interchange(topology)

    @needs_gmx
    @needs_lmp
    @needs_sander
    def test_all_with_all(self, basic_interchange):
        summary = get_all_energies(basic_interchange)

        assert len(summary) == 4

    @needs_not_gmx
    @needs_not_lmp
    @needs_not_sander
    def test_all_with_minimum(self, basic_interchange):
        summary = get_all_energies(basic_interchange)

        assert len(summary) == 1

    def test_skipping(self, basic_interchange):
        summary = get_all_energies(basic_interchange)

        assert ("GROMACS" in summary) == HAS_GROMACS
        assert ("Amber" in summary) == HAS_SANDER
        assert ("LAMMPS" in summary) == HAS_LAMMPS

    # TODO: Also run all of this with h-bond constraints
    def test_summary_data(self, basic_interchange):
        summary = get_summary_data(basic_interchange)

        assert isinstance(summary, pandas.DataFrame)

        assert "OpenMM" in summary.index

        assert ("GROMACS" in summary.index) == HAS_GROMACS
        assert ("Amber" in summary.index) == HAS_SANDER
        assert ("LAMMPS" in summary.index) == HAS_LAMMPS

        # Check that (some of) the data is reasonable, this tolerance should be greatly reduced
        # See https://github.com/openforcefield/openff-interchange/issues/632
        for key in ["Bond", "Angle", "Torsion"]:
            assert summary.describe().loc["std", key] < 0.001

        # Check that (some of) the data did not NaN out
        for val in summary["Torsion"].to_dict().values():
            assert not math.isnan(val)<|MERGE_RESOLUTION|>--- conflicted
+++ resolved
@@ -10,14 +10,10 @@
 from openff.utilities.testing import skip_if_missing
 
 from openff.interchange._tests import (
-<<<<<<< HEAD
-    MoleculeWithConformer,
-    _BaseTest,
-=======
     HAS_GROMACS,
     HAS_LAMMPS,
     HAS_SANDER,
->>>>>>> e7f02989
+    MoleculeWithConformer,
     needs_gmx,
     needs_lmp,
     needs_not_gmx,
