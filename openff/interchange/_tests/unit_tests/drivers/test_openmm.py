--- conflicted
+++ resolved
@@ -11,13 +11,9 @@
 
 
 class TestProcess:
-<<<<<<< HEAD
     pytest.importorskip("openmm")
 
-    @pytest.fixture()
-=======
     @pytest.fixture
->>>>>>> c50450d8
     def dummy_system(self):
         system = openmm.System()
         for force in [
@@ -85,11 +81,11 @@
 class TestReportWithPlugins:
     pytest.importorskip("smirnoff_plugins")
 
-    @pytest.fixture()
+    @pytest.fixture
     def ligand(self):
         return MoleculeWithConformer.from_smiles("CC[C@@](/C=C\\[H])(C=C)O")
 
-    @pytest.fixture()
+    @pytest.fixture
     def de_force_field(self) -> ForceField:
         return ForceField(
             get_test_file_path("de-force-1.0.1.offxml"),
