"""Utilities for processing and interfacing with the OpenFF Toolkit."""
from typing import TYPE_CHECKING, Dict, Union

import networkx as nx
import numpy as np
from openff.toolkit.topology import Topology
from openff.toolkit.topology.mm_molecule import _SimpleMolecule

if TYPE_CHECKING:
    from openff.toolkit.topology import Molecule
    from openff.toolkit.typing.engines.smirnonff import ForceField
    from openff.toolkit.utils.collections import ValidatedList
    from openff.units.unit import Quantity
<<<<<<< HEAD
=======
    from openmm.app import Topology as OpenMMTopology
>>>>>>> 9792735a


def _get_num_h_bonds(topology: "Topology") -> int:
    """Get the number of (covalent) bonds containing a hydrogen atom."""
    n_bonds_containing_hydrogen = 0

    for bond in topology.bonds:
        if 1 in (bond.atom1.atomic_number, bond.atom2.atomic_number):
            n_bonds_containing_hydrogen += 1

    return n_bonds_containing_hydrogen


def _get_number_excluded_atoms(topology: "Topology", n=3) -> Dict[int, int]:
    exclusions = {a.topology_atom_index: 0 for a in topology.topology_atoms}

    import networkx as nx

    for topology_molecule in topology.topology_molecules:

        mol_graph = topology_molecule.reference_molecule.to_networkx()

        for node_i in mol_graph.nodes:
            for node_j in mol_graph.nodes:
                if node_i >= node_j:
                    continue

                path_length = nx.shortest_path_length(mol_graph, node_i, node_j)

                if path_length <= n:
                    exclusions[
                        node_i + topology_molecule.atom_start_topology_index
                    ] += 1
                    # exclusions[node_j+topology_molecule.atom_start_topology_index] += 1

    return exclusions


def _get_14_pairs(topology_or_molecule: Union["Topology", "Molecule"]):
    """Generate tuples of atom pairs, including symmetric duplicates."""
    # TODO: A replacement of Topology.nth_degree_neighbors in the toolkit
    #       may implement this in the future.
    for bond in topology_or_molecule.bonds:
        atom_i = bond.atom1
        atom_j = bond.atom2
        for atom_i_partner in atom_i.bonded_atoms:
            for atom_j_partner in atom_j.bonded_atoms:
                if atom_i_partner == atom_j_partner:
                    continue

                if atom_i_partner in atom_j_partner.bonded_atoms:
                    continue

                if atom_j_partner in atom_i_partner.bonded_atoms:
                    continue

                if {*atom_i_partner.bonded_atoms}.intersection(
                    {*atom_j_partner.bonded_atoms}
                ):
                    continue

                else:
                    atom_i_partner_index = topology_or_molecule.atom_index(
                        atom_i_partner
                    )
                    atom_j_partner_index = topology_or_molecule.atom_index(
                        atom_j_partner
                    )
                    if atom_i_partner_index > atom_j_partner_index:
                        yield (atom_j_partner, atom_i_partner)
                    else:
                        yield (atom_i_partner, atom_j_partner)


def _validated_list_to_array(validated_list: "ValidatedList") -> "Quantity":
    from openff.units import unit

    unit_ = validated_list[0].units
    return unit.Quantity(np.asarray([val.m for val in validated_list]), unit_)


def _combine_topologies(topology1: Topology, topology2: Topology) -> Topology:
    topology1_ = Topology(other=topology1)
    topology2_ = Topology(other=topology2)

    for molecule in topology2_.molecules:
        topology1_.add_molecule(molecule)

    return topology1_


def _check_electrostatics_handlers(force_field: "ForceField") -> bool:
    """
    Return whether or not this ForceField should have an Electrostatics tag.
    """
    # Manually-curated list of names of ParameterHandler classes that are expected
    # to assign/modify partial charges
    partial_charge_handlers = [
        "LibraryCharges",
        "ToolkitAM1BCC",
        "ChargeIncrementModel",
        "VirtualSites",
        "GBSA",
    ]

    # A more robust solution would probably take place late in the parameterization
    # process, but this solution should cover a vast majority of cases with minimal
    # complexity. Most notably this will *not* behave well with
    #   * parameter handler plugins
    #   * future additions to -built-in handlers
    #   * handlers that _could_ assign partial charges but happen to not assign
    #       any for some particular topology

    for parameter_handler_name in force_field.registered_parameter_handlers:
        if parameter_handler_name in partial_charge_handlers:
            return True

    return False


def _simple_topology_from_openmm(openmm_topology: "OpenMMTopology") -> Topology:
    """Convert an OpenMM Topology into an OpenFF Topology consisting **only** of so-called `_SimpleMolecule`s."""
    # TODO: Residue metadata
    # TODO: Splice in fully-defined OpenFF `Molecule`s?
    graph = nx.Graph()

    for atom in openmm_topology.atoms():
        graph.add_node(
            atom.index,
            atomic_number=atom.element.atomic_number,
        )

    for bond in openmm_topology.bonds():
        graph.add_edge(
            bond.atom1.index,
            bond.atom2.index,
        )

    return _simple_topology_from_graph(graph)


def _simple_topology_from_graph(graph: nx.Graph) -> Topology:
    topology = Topology()

    for component in nx.connected_components(graph):
        subgraph = graph.subgraph(component)
        topology.add_molecule(_SimpleMolecule._from_subgraph(subgraph))

    return topology<|MERGE_RESOLUTION|>--- conflicted
+++ resolved
@@ -11,10 +11,7 @@
     from openff.toolkit.typing.engines.smirnonff import ForceField
     from openff.toolkit.utils.collections import ValidatedList
     from openff.units.unit import Quantity
-<<<<<<< HEAD
-=======
     from openmm.app import Topology as OpenMMTopology
->>>>>>> 9792735a
 
 
 def _get_num_h_bonds(topology: "Topology") -> int:
