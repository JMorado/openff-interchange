--- conflicted
+++ resolved
@@ -6,11 +6,8 @@
 import shutil
 import subprocess
 import tempfile
-<<<<<<< HEAD
 from collections.abc import Callable
-=======
 from copy import deepcopy
->>>>>>> c2d0fea3
 from distutils.spawn import find_executable
 from typing import Literal
 
