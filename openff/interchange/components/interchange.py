"""An object for storing, manipulating, and converting molecular mechanics data."""
import warnings
from copy import deepcopy
from pathlib import Path
from typing import TYPE_CHECKING, Dict, Optional, Tuple, Union

import numpy as np
from openff.toolkit.topology.topology import Topology
from openff.toolkit.typing.engines.smirnoff import ForceField
from openff.utilities.utilities import has_package, requires_package
from pydantic import Field, validator

from openff.interchange.components.mdtraj import _OFFBioTop
from openff.interchange.components.potentials import PotentialHandler
from openff.interchange.components.smirnoff import (
    SMIRNOFF_POTENTIAL_HANDLERS,
    SMIRNOFFBondHandler,
    SMIRNOFFConstraintHandler,
)
from openff.interchange.exceptions import (
    InternalInconsistencyError,
    InvalidBoxError,
    InvalidTopologyError,
    MissingParameterHandlerError,
    MissingPositionsError,
    SMIRNOFFHandlersNotImplementedError,
    UnsupportedExportError,
)
from openff.interchange.models import DefaultModel
from openff.interchange.types import ArrayQuantity

if TYPE_CHECKING:
    if has_package("foyer"):
        from foyer.forcefield import Forcefield as FoyerForcefield

_SUPPORTED_SMIRNOFF_HANDLERS = {
    "Constraints",
    "Bonds",
    "Angles",
    "ProperTorsions",
    "ImproperTorsions",
    "vdW",
    "Electrostatics",
    "LibraryCharges",
    "ChargeIncrementModel",
    "VirtualSites",
}


class Interchange(DefaultModel):
    """
    A object for storing, manipulating, and converting molecular mechanics data.

    .. warning :: This object is in an early and experimental state and unsuitable for production.
    .. warning :: This API is experimental and subject to change.
    """

    class _InnerSystem(DefaultModel):
        """Inner representation of Interchange components."""

        # TODO: Ensure these fields are hidden from the user as intended
        handlers: Dict[str, PotentialHandler] = dict()
<<<<<<< HEAD
        topology: Optional[Union[Topology, _OFFBioTop]] = Field(None)
=======
        topology: Optional[Union[_OFFBioTop, Topology]] = Field(None)
>>>>>>> 45180781
        box: ArrayQuantity["nanometer"] = Field(None)  # type: ignore
        positions: ArrayQuantity["nanometer"] = Field(None)  # type: ignore

        @validator("box")
        def validate_box(cls, val):
            if val is None:
                return val
            if val.shape == (3, 3):
                return val
            elif val.shape == (3,):
                val = val * np.eye(3)
                return val
            else:
                raise InvalidBoxError

    def __init__(self):
        self._inner_data = self._InnerSystem()

    @property
    def handlers(self):
        """Get the PotentialHandler objects in this Interchange object."""
        return self._inner_data.handlers

    def add_handler(self, handler_name: str, handler):
        """Add a ParameterHandler to this Interchange object."""
        self._inner_data.handlers.update({handler_name: handler})

    def remove_handler(self, handler_name: str):
        """Remove a PotentialHandler in this Interchange object."""
        self._inner_data.handlers.pop(handler_name)

    @property
    def topology(self):
        """Get the OpenFF Topology object in this Interchange object."""
        return self._inner_data.topology

    @topology.setter
    def topology(self, value):
        self._inner_data.topology = value

    @property
    def positions(self):
        """Get the positions of all particles."""
        return self._inner_data.positions

    @positions.setter
    def positions(self, value):
        self._inner_data.positions = value

    @property
    def box(self):
        """If periodic, an array representing the periodic boundary conditions."""
        return self._inner_data.box

    @box.setter
    def box(self, value):
        self._inner_data.box = value

    @classmethod
    def _check_supported_handlers(cls, force_field: ForceField):

        unsupported = list()

        for handler_name in force_field.registered_parameter_handlers:
            if handler_name in {"ToolkitAM1BCC"}:
                continue
            if handler_name not in _SUPPORTED_SMIRNOFF_HANDLERS:
                unsupported.append(handler_name)

        if unsupported:
            raise SMIRNOFFHandlersNotImplementedError(unsupported)

    @classmethod
    def from_smirnoff(
        cls,
        force_field: ForceField,
<<<<<<< HEAD
        topology: Topology,
=======
        topology: Union[_OFFBioTop, Topology],
>>>>>>> 45180781
        box=None,
    ) -> "Interchange":
        """
        Create a new object by parameterizing a topology with a SMIRNOFF force field.

        Parameters
        ----------
        force_field
            The force field to parameterize the topology with.
        topology
            The topology to parameterize.
        box
            The box vectors associated with the interchange.

        Examples
        --------
        Generate an Interchange object from a single-molecule (OpenFF) topology and
        OpenFF 1.0.0 "Parsley"

        .. code-block:: pycon

            >>> from openff.interchange.components.interchange import Interchange
<<<<<<< HEAD
            >>> from openff.toolkit.topology import Molecule
=======
            >>> from openff.toolkit.topology import Molecule, Topology
>>>>>>> 45180781
            >>> from openff.toolkit.typing.engines.smirnoff import ForceField
            >>> mol = Molecule.from_smiles("CC")
            >>> mol.generate_conformers(n_conformers=1)
            >>> top = Topology.from_molecules([mol])
<<<<<<< HEAD
            >>> top.mdtop = md.Topology.from_openmm(top.to_openmm())
=======
>>>>>>> 45180781
            >>> parsley = ForceField("openff-1.0.0.offxml")
            >>> interchange = Interchange.from_smirnoff(topology=top, force_field=parsley)
            >>> interchange
            Interchange with 8 atoms, non-periodic topology

        """
        sys_out = Interchange()

        cls._check_supported_handlers(force_field)

<<<<<<< HEAD
        if isinstance(topology, Topology):
            sys_out.topology = Topology(other=topology)
=======
        if isinstance(topology, _OFFBioTop):
            warnings.warn(
                "Passing an `_OFFBioTop` object to `Interchange.from_smirnoff` is "
                "DEPRECATED and will be removed in a future release.",
                DeprecationWarning,
            )
            sys_out.topology = deepcopy(topology)
        elif isinstance(topology, Topology):
            # Work around https://github.com/openforcefield/openff-toolkit/issues/946#issuecomment-941143659
            box_vectors = topology.box_vectors
            topology.box_vectors = None
            sys_out.topology = Topology(topology)
            topology.box_vectors = box_vectors
            sys_out.topology.box_vectors = topology.box_vectors
>>>>>>> 45180781
        else:
            raise InvalidTopologyError(
                "Could not process topology argument, expected Topology or _OFFBioTop. "
                f"Found object of type {type(topology)}."
            )

        parameter_handlers_by_type = {
            force_field[parameter_handler_name].__class__: force_field[
                parameter_handler_name
            ]
            for parameter_handler_name in force_field.registered_parameter_handlers
        }

        if len(parameter_handlers_by_type) != len(
            force_field.registered_parameter_handlers
        ):

            raise NotImplementedError(
                "Only force fields that contain one instance of each parameter handler "
                "type are currently supported."
            )

        for potential_handler_type in SMIRNOFF_POTENTIAL_HANDLERS:

            parameter_handlers = [
                parameter_handlers_by_type[allowed_type]
                for allowed_type in potential_handler_type.allowed_parameter_handlers()
                if allowed_type in parameter_handlers_by_type
            ]

            if len(parameter_handlers) == 0:
                continue

            # TODO: Might be simpler to rework the bond handler to be self-contained and
            #       move back to the constraint handler dealing with the logic (and
            #       depending on the bond handler)
            if potential_handler_type == SMIRNOFFBondHandler:
                SMIRNOFFBondHandler.check_supported_parameters(force_field["Bonds"])
                potential_handler = SMIRNOFFBondHandler._from_toolkit(
                    parameter_handler=force_field["Bonds"],
                    topology=topology,
                    # constraint_handler=constraint_handler,
                )
                sys_out.handlers.update({"Bonds": potential_handler})
            elif potential_handler_type == SMIRNOFFConstraintHandler:
                bond_handler = force_field._parameter_handlers.get("Bonds", None)
                constraint_handler = force_field._parameter_handlers.get(
                    "Constraints", None
                )
                if constraint_handler is None:
                    continue
                constraints = SMIRNOFFConstraintHandler._from_toolkit(
                    parameter_handler=[
                        val
                        for val in [bond_handler, constraint_handler]
                        if val is not None
                    ],
                    topology=topology,
                )
                sys_out.handlers.update({"Constraints": constraints})
                continue
            elif len(potential_handler_type.allowed_parameter_handlers()) > 1:
                potential_handler = potential_handler_type._from_toolkit(  # type: ignore
                    parameter_handler=parameter_handlers,
                    topology=topology,
                )
            else:
                potential_handler_type.check_supported_parameters(parameter_handlers[0])
                potential_handler = potential_handler_type._from_toolkit(  # type: ignore
                    parameter_handler=parameter_handlers[0],
                    topology=topology,
                )
            sys_out.handlers.update({potential_handler.type: potential_handler})

        # `box` argument is only overriden if passed `None` and the input topology
        # has box vectors
        if box is None and topology.box_vectors is not None:
            sys_out.box = topology.box_vectors
        else:
            sys_out.box = box

        return sys_out

    def to_gro(self, file_path: Union[Path, str], writer="internal", decimal: int = 8):
        """Export this Interchange object to a .gro file."""
        if self.positions is None:
            raise MissingPositionsError(
                "Positions are required to write a `.gro` file but found None."
            )
        elif np.allclose(self.positions, 0):
            warnings.warn(
                "Positions seem to all be zero. Result coordinate file may be non-physical.",
                UserWarning,
            )

        # TODO: Enum-style class for handling writer arg?
        if writer == "parmed":
            from openff.interchange.interop.external import ParmEdWrapper

            ParmEdWrapper().to_file(self, file_path)

        elif writer == "internal":
            from openff.interchange.interop.internal.gromacs import to_gro

            to_gro(self, file_path, decimal=decimal)

        else:
            raise UnsupportedExportError

    def to_top(self, file_path: Union[Path, str], writer="internal"):
        """Export this interchange to a .top file."""
        if writer == "parmed":
            from openff.interchange.interop.external import ParmEdWrapper

            ParmEdWrapper().to_file(self, file_path)

        elif writer == "internal":
            from openff.interchange.interop.internal.gromacs import to_top

            to_top(self, file_path)

        else:
            raise UnsupportedExportError

    def to_lammps(self, file_path: Union[Path, str], writer="internal"):
        """Export this Interchange to a LAMMPS data file."""
        if writer == "internal":
            from openff.interchange.interop.internal.lammps import to_lammps

            to_lammps(self, file_path)
        else:
            raise UnsupportedExportError

    def to_openmm(self, combine_nonbonded_forces: bool = False):
        """Export this interchange to an OpenMM System."""
        from openff.interchange.interop.openmm import to_openmm as to_openmm_

        return to_openmm_(self, combine_nonbonded_forces=combine_nonbonded_forces)

    def to_prmtop(self, file_path: Union[Path, str], writer="internal"):
        """Export this interchange to an Amber .prmtop file."""
        if writer == "internal":
            from openff.interchange.interop.internal.amber import to_prmtop

            to_prmtop(self, file_path)

        elif writer == "parmed":
            from openff.interchange.interop.external import ParmEdWrapper

            ParmEdWrapper().to_file(self, file_path)

        else:
            raise UnsupportedExportError

    def to_psf(self, file_path: Union[Path, str]):
        """Export this interchange to a CHARMM-style .psf file."""
        raise UnsupportedExportError

    def to_crd(self, file_path: Union[Path, str]):
        """Export this interchange to a CHARMM-style .crd file."""
        raise UnsupportedExportError

    def to_inpcrd(self, file_path: Union[Path, str], writer="internal"):
        """Export this interchange to an Amber .inpcrd file."""
        if writer == "internal":
            from openff.interchange.interop.internal.amber import to_inpcrd

            to_inpcrd(self, file_path)

        elif writer == "parmed":
            from openff.interchange.interop.external import ParmEdWrapper

            ParmEdWrapper().to_file(self, file_path)

        else:
            raise UnsupportedExportError

    def _to_parmed(self):
        """Export this interchange to a ParmEd Structure."""
        from openff.interchange.interop.parmed import _to_parmed

        return _to_parmed(self)

    @classmethod
    def _from_parmed(cls, structure):
        from openff.interchange.interop.parmed import _from_parmed

        return _from_parmed(cls, structure)

    @classmethod
    @requires_package("foyer")
    def from_foyer(
        cls, topology: "_OFFBioTop", force_field: "FoyerForcefield", **kwargs
    ) -> "Interchange":
        """
        Create an Interchange object from a Foyer force field and an OpenFF topology.

        Examples
        --------
        Generate an Interchange object from a single-molecule (OpenFF) topology and
        the Foyer implementation of OPLS-AA

        .. code-block:: pycon

            >>> from openff.interchange.components.interchange import Interchange
            >>> from openff.toolkit.topology import Molecule
            >>> from foyer import Forcefield
            >>> mol = Molecule.from_smiles("CC")
            >>> mol.generate_conformers(n_conformers=1)
            >>> top = Topology.from_molecules([mol])
            >>> oplsaa = Forcefield(name="oplsaa")
            >>> interchange = Interchange.from_foyer(topology=top, force_field=oplsaa)
            >>> interchange
            Interchange with 8 atoms, non-periodic topology

        """
        from openff.interchange.components.foyer import get_handlers_callable

        system = cls()
        system.topology = topology

        for name, Handler in get_handlers_callable().items():
            system.handlers[name] = Handler()

        system.handlers["vdW"].store_matches(force_field, topology=topology)
        system.handlers["vdW"].store_potentials(force_field=force_field)

        atom_slots = system.handlers["vdW"].slot_map

        system.handlers["Electrostatics"].store_charges(
            atom_slots=atom_slots,
            force_field=force_field,
        )

        system.handlers["vdW"].scale_14 = force_field.lj14scale
        system.handlers["Electrostatics"].scale_14 = force_field.coulomb14scale

        for name, handler in system.handlers.items():
            if name not in ["vdW", "Electrostatics"]:
                handler.store_matches(atom_slots, topology=topology)
                handler.store_potentials(force_field)

        return system

    @classmethod
    @requires_package("intermol")
    def from_gromacs(
        cls,
        topology_file: Union[Path, str],
        gro_file: Union[Path, str],
        reader="intermol",
    ) -> "Interchange":
        """
        Create an Interchange object from GROMACS files.

        """
        from intermol.gromacs.gromacs_parser import GromacsParser

        from openff.interchange.interop.intermol import from_intermol_system

        intermol_system = GromacsParser(topology_file, gro_file).read()
        via_intermol = from_intermol_system(intermol_system)

        if reader == "intermol":
            return via_intermol

        elif reader == "internal":
            from openff.interchange.interop.internal.gromacs import (
                _read_box,
                _read_coordinates,
                from_top,
            )

            via_internal = from_top(topology_file, gro_file)

            via_internal.positions = _read_coordinates(gro_file)
            via_internal.box = _read_box(gro_file)
            for key in via_intermol.handlers:
                if key not in [
                    "Bonds",
                    "Angles",
                    "ProperTorsions",
                    "ImproperTorsions",
                    "vdW",
                    "Electrostatics",
                ]:
                    raise Exception(f"Found unexpected handler with name {key}")
                    via_internal.handlers[key] = via_intermol.handlers[key]

            return via_internal

        else:
            raise Exception(f"Reader {reader} is not implemented.")

    def _get_parameters(self, handler_name: str, atom_indices: Tuple[int]) -> Dict:
        """
        Get parameter values of a specific potential.

        Here, parameters are expected to be uniquely dfined by the name of
        its associated handler and a tuple of atom indices.

        Note: This method only checks for equality of atom indices and will likely fail on complex cases
        involved layered parameters with multiple topology keys sharing identical atom indices.
        """
        for handler in self.handlers:
            if handler == handler_name:
                return self[handler_name]._get_parameters(atom_indices=atom_indices)
        raise MissingParameterHandlerError(
            f"Could not find parameter handler of name {handler_name}"
        )

    def _get_nonbonded_methods(self):
        if "vdW" in self.handlers:
            nonbonded_handler = "vdW"
        elif "Buckingham-6" in self.handlers:
            nonbonded_handler = "Buckingham-6"
        else:
            raise InternalInconsistencyError("Found no non-bonded handlers")

        nonbonded_ = {
            "electrostatics_method": self.handlers["Electrostatics"].method,
            "vdw_method": self.handlers[nonbonded_handler].method,
            "periodic_topology": self.box is not None,
        }

        return nonbonded_

    # TODO: Does this cause any strange behaviors with Pydantic?
    # Taken from https://stackoverflow.com/a/4017638/4248961
    _aliases = {"box_vectors": "x", "coordinates": "positions", "top": "topology"}

    def __setattr__(self, name, value):
        name = self._aliases.get(name, name)
        object.__setattr__(self, name, value)

    def __getattr__(self, name):
        name = self._aliases.get(name, name)
        return object.__getattribute__(self, name)

    def __getitem__(self, item: str):
        """Syntax sugar for looking up potential handlers or other components."""
        if type(item) != str:
            raise LookupError(
                "Only str arguments can be currently be used for lookups.\n"
                f"Found item {item} of type {type(item)}"
            )
        if item == "positions":
            return self.positions
        elif item in {"box", "box_vectors"}:
            return self.box
        elif item in self.handlers:
            return self.handlers[item]
        else:
            raise LookupError(
                f"Could not find component {item}. This object has the following "
                f"potential handlers registered:\n\t{[*self.handlers.keys()]}"
            )

    def __add__(self, other):
        """Combine two Interchange objects. This method is unstable and likely unsafe."""
        from openff.interchange.components.mdtraj import _combine_topologies
        from openff.interchange.models import TopologyKey

        warnings.warn(
            "Iterchange object combination is experimental and likely to produce "
            "strange results. Any workflow using this method is not guaranteed to "
            "be suitable for production. Use with extreme caution and thoroughly "
            "validate results!"
        )

        self_copy = Interchange()
        self_copy._inner_data = deepcopy(self._inner_data)

<<<<<<< HEAD
        self_copy.topology = _combine_topologies(self.topology, other.topology)

        atom_offset = self.topology.mdtop.n_atoms
=======
        atom_offset = self_copy.topology.n_atoms

        other_top = deepcopy(other.topology)

        for mol in other_top.topology_molecules:
            self_copy.topology.add_molecule(mol)

        self_copy.topology.mdtop = md.Topology.from_openmm(
            self_copy.topology.to_openmm()
        )
>>>>>>> 45180781

        for handler_name, handler in other.handlers.items():

            try:
                self_handler = self_copy.handlers[handler_name]
            except KeyError:
                self_copy.handlers[handler_name] = handler
                continue

            for top_key, pot_key in handler.slot_map.items():

                new_atom_indices = tuple(
                    idx + atom_offset for idx in top_key.atom_indices
                )
                new_top_key = TopologyKey(
                    atom_indices=new_atom_indices,
                    mult=top_key.mult,
                )

                self_handler.slot_map.update({new_top_key: pot_key})
                self_handler.potentials.update({pot_key: handler.potentials[pot_key]})

        if self_copy.positions is not None and other.positions is not None:
            new_positions = np.vstack([self_copy.positions, other.positions])
            self_copy.positions = new_positions
        else:
            warnings.warn(
                "Setting positions to None because one or both objects added together were missing positions."
            )
            self_copy.positions = None

        if not np.all(self_copy.box == other.box):
            raise NotImplementedError(
                "Combination with unequal box vectors is not curretnly supported"
            )

        return self_copy

    def __repr__(self):
        periodic = self.box is not None
        try:
            n_atoms = self.topology.n_atoms
        except Exception:
            n_atoms = "unknown number of"
<<<<<<< HEAD
        except NameError:
            n_atoms = self.topology.n_atoms
=======
>>>>>>> 45180781
        return f"Interchange with {n_atoms} atoms, {'' if periodic else 'non-'}periodic topology"<|MERGE_RESOLUTION|>--- conflicted
+++ resolved
@@ -60,11 +60,7 @@
 
         # TODO: Ensure these fields are hidden from the user as intended
         handlers: Dict[str, PotentialHandler] = dict()
-<<<<<<< HEAD
         topology: Optional[Union[Topology, _OFFBioTop]] = Field(None)
-=======
-        topology: Optional[Union[_OFFBioTop, Topology]] = Field(None)
->>>>>>> 45180781
         box: ArrayQuantity["nanometer"] = Field(None)  # type: ignore
         positions: ArrayQuantity["nanometer"] = Field(None)  # type: ignore
 
@@ -141,11 +137,7 @@
     def from_smirnoff(
         cls,
         force_field: ForceField,
-<<<<<<< HEAD
         topology: Topology,
-=======
-        topology: Union[_OFFBioTop, Topology],
->>>>>>> 45180781
         box=None,
     ) -> "Interchange":
         """
@@ -168,19 +160,11 @@
         .. code-block:: pycon
 
             >>> from openff.interchange.components.interchange import Interchange
-<<<<<<< HEAD
-            >>> from openff.toolkit.topology import Molecule
-=======
             >>> from openff.toolkit.topology import Molecule, Topology
->>>>>>> 45180781
             >>> from openff.toolkit.typing.engines.smirnoff import ForceField
             >>> mol = Molecule.from_smiles("CC")
             >>> mol.generate_conformers(n_conformers=1)
             >>> top = Topology.from_molecules([mol])
-<<<<<<< HEAD
-            >>> top.mdtop = md.Topology.from_openmm(top.to_openmm())
-=======
->>>>>>> 45180781
             >>> parsley = ForceField("openff-1.0.0.offxml")
             >>> interchange = Interchange.from_smirnoff(topology=top, force_field=parsley)
             >>> interchange
@@ -191,25 +175,13 @@
 
         cls._check_supported_handlers(force_field)
 
-<<<<<<< HEAD
         if isinstance(topology, Topology):
-            sys_out.topology = Topology(other=topology)
-=======
-        if isinstance(topology, _OFFBioTop):
-            warnings.warn(
-                "Passing an `_OFFBioTop` object to `Interchange.from_smirnoff` is "
-                "DEPRECATED and will be removed in a future release.",
-                DeprecationWarning,
-            )
-            sys_out.topology = deepcopy(topology)
-        elif isinstance(topology, Topology):
             # Work around https://github.com/openforcefield/openff-toolkit/issues/946#issuecomment-941143659
             box_vectors = topology.box_vectors
             topology.box_vectors = None
             sys_out.topology = Topology(topology)
             topology.box_vectors = box_vectors
             sys_out.topology.box_vectors = topology.box_vectors
->>>>>>> 45180781
         else:
             raise InvalidTopologyError(
                 "Could not process topology argument, expected Topology or _OFFBioTop. "
@@ -570,7 +542,7 @@
 
     def __add__(self, other):
         """Combine two Interchange objects. This method is unstable and likely unsafe."""
-        from openff.interchange.components.mdtraj import _combine_topologies
+        from openff.interchange.components.toolkit import _combine_topologies
         from openff.interchange.models import TopologyKey
 
         warnings.warn(
@@ -583,22 +555,8 @@
         self_copy = Interchange()
         self_copy._inner_data = deepcopy(self._inner_data)
 
-<<<<<<< HEAD
+        atom_offset = self_copy.topology.n_atoms
         self_copy.topology = _combine_topologies(self.topology, other.topology)
-
-        atom_offset = self.topology.mdtop.n_atoms
-=======
-        atom_offset = self_copy.topology.n_atoms
-
-        other_top = deepcopy(other.topology)
-
-        for mol in other_top.topology_molecules:
-            self_copy.topology.add_molecule(mol)
-
-        self_copy.topology.mdtop = md.Topology.from_openmm(
-            self_copy.topology.to_openmm()
-        )
->>>>>>> 45180781
 
         for handler_name, handler in other.handlers.items():
 
@@ -639,13 +597,5 @@
 
     def __repr__(self):
         periodic = self.box is not None
-        try:
-            n_atoms = self.topology.n_atoms
-        except Exception:
-            n_atoms = "unknown number of"
-<<<<<<< HEAD
-        except NameError:
-            n_atoms = self.topology.n_atoms
-=======
->>>>>>> 45180781
+        n_atoms = self.topology.n_atoms
         return f"Interchange with {n_atoms} atoms, {'' if periodic else 'non-'}periodic topology"