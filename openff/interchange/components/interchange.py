--- conflicted
+++ resolved
@@ -178,11 +178,7 @@
             >>> from openff.toolkit.typing.engines.smirnoff import ForceField
             >>> mol = Molecule.from_smiles("CC")
             >>> mol.generate_conformers(n_conformers=1)
-<<<<<<< HEAD
             >>> top = Topology.from_molecules([mol])
-=======
-            >>> top = _OFFBioTop(mdtop=md.Topology.from_openmm(mol.to_topology().to_openmm()))
->>>>>>> 275bd414
             >>> parsley = ForceField("openff-1.0.0.offxml")
             >>> interchange = Interchange.from_smirnoff(topology=top, force_field=parsley)
             >>> interchange
@@ -193,24 +189,7 @@
 
         cls._check_supported_handlers(force_field)
 
-<<<<<<< HEAD
         sys_out.topology = topology
-=======
-        if isinstance(topology, _OFFBioTop):
-            # TODO: See if Topology(topology) is fixed
-            # https://github.com/openforcefield/openff-toolkit/issues/946
-            sys_out.topology = deepcopy(topology)
-            sys_out.topology.mdtop = topology.mdtop
-        elif isinstance(topology, Topology):
-            sys_out.topology = _OFFBioTop(
-                mdtop=md.Topology.from_openmm(topology.to_openmm())
-            )
-        else:
-            raise InvalidTopologyError(
-                "Could not process topology argument, expected Topology or _OFFBioTop. "
-                f"Found object of type {type(topology)}."
-            )
->>>>>>> 275bd414
 
         parameter_handlers_by_type = {
             force_field[parameter_handler_name].__class__: force_field[
@@ -464,11 +443,7 @@
             >>> from foyer import Forcefield
             >>> mol = Molecule.from_smiles("CC")
             >>> mol.generate_conformers(n_conformers=1)
-<<<<<<< HEAD
             >>> top = Topology.from_molecules([mol])
-=======
-            >>> top = _OFFBioTop(mdtop=md.Topology.from_openmm(mol.to_topology().to_openmm()))
->>>>>>> 275bd414
             >>> oplsaa = Forcefield(name="oplsaa")
             >>> interchange = Interchange.from_foyer(topology=top, force_field=oplsaa)
             >>> interchange
@@ -483,6 +458,7 @@
 
         _store_bond_partners(system.topology.mdtop)
 
+        # This block is from a mega merge, unclear if it's still needed
         for name, Handler in get_handlers_callable().items():
             if name == "Electrostatics":
                 handler = Handler(scale_14=force_field.coulomb14scale)
@@ -653,12 +629,6 @@
 
         for handler_name, handler in other.handlers.items():
 
-<<<<<<< HEAD
-            try:
-                self_handler = self_copy.handlers[handler_name]
-            except KeyError:
-                self_copy.handlers[handler_name] = handler
-=======
             """
             if type(handler).__name__ == "FoyerElectrostaticsHandler":
                 handler.slot_map = handler.charges
@@ -673,7 +643,6 @@
                     f"'other' Interchange object has handler with name {handler_name} not "
                     f"found in 'self,' but it has now been added."
                 )
->>>>>>> 275bd414
                 continue
 
             for top_key, pot_key in handler.slot_map.items():
