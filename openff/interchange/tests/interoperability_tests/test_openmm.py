import math

import numpy
import openmm
import pytest
from openff.toolkit.tests.test_forcefield import create_ethanol
from openff.toolkit.tests.utils import get_data_file_path
from openff.toolkit.topology import Molecule, Topology
from openff.toolkit.typing.engines.smirnoff import ForceField, VirtualSiteHandler
from openff.units import unit
from openmm import app
from openmm import unit as openmm_unit

from openff.interchange import Interchange
from openff.interchange.drivers.openmm import get_openmm_energies
from openff.interchange.exceptions import (
    MissingPositionsError,
    PluginCompatibilityError,
    UnsupportedCutoffMethodError,
    UnsupportedExportError,
)
from openff.interchange.interop.openmm import (
    from_openmm,
    to_openmm_positions,
    to_openmm_topology,
)
from openff.interchange.tests import _BaseTest, get_test_file_path
from openff.interchange.tests.unit_tests.plugins.test_smirnoff_plugins import (
    TestDoubleExponential,
)

# WISHLIST: Add tests for reaction-field if implemented

nonbonded_methods = [
    {
        "vdw_method": "cutoff",
        "electrostatics_periodic": "PME",
        "periodic": True,
        "result": openmm.NonbondedForce.PME,
    },
    {
        "vdw_method": "cutoff",
        "electrostatics_periodic": "PME",
        "periodic": False,
        "result": openmm.NonbondedForce.NoCutoff,
    },
    {
        "vdw_method": "PME",
        "electrostatics_periodic": "PME",
        "periodic": True,
        "result": openmm.NonbondedForce.LJPME,
    },
    {
        "vdw_method": "PME",
        "electrostatics_periodic": "PME",
        "periodic": False,
        "result": UnsupportedCutoffMethodError,
    },
]


def _get_num_virtual_sites(openmm_topology: app.Topology) -> int:
    return sum(atom.element is None for atom in openmm_topology.atoms())


def _compare_openmm_topologies(top1: app.Topology, top2: app.Topology):
    """
    In lieu of first-class serializaiton in OpenMM (https://github.com/openmm/openmm/issues/1543),
    do some quick heuristics to roughly compare two OpenMM Topology objects.
    """
    for method_name in [
        "getNumAtoms",
        "getNumBonds",
        "getNumChains",
        "getNumResidues",
    ]:
        assert getattr(top1, method_name)() == getattr(top2, method_name)()

    assert (top1.getPeriodicBoxVectors() == top2.getPeriodicBoxVectors()).all()


class TestOpenMM(_BaseTest):
    @pytest.mark.parametrize("inputs", nonbonded_methods)
    def test_openmm_nonbonded_methods(self, inputs, sage):
        """See test_nonbonded_method_resolution in openff/toolkit/tests/test_forcefield.py"""
        vdw_method = inputs["vdw_method"]
        electrostatics_method = inputs["electrostatics_periodic"]
        periodic = inputs["periodic"]
        result = inputs["result"]

        molecules = [create_ethanol()]

        pdbfile = app.PDBFile(get_data_file_path("systems/test_systems/1_ethanol.pdb"))
        topology = Topology.from_openmm(pdbfile.topology, unique_molecules=molecules)

        if not periodic:
            topology.box_vectors = None

        sage.get_parameter_handler("vdW", {}).method = vdw_method
        sage.get_parameter_handler(
            "Electrostatics",
            {},
        ).periodic_potential = electrostatics_method
        interchange = Interchange.from_smirnoff(
            force_field=sage,
            topology=topology,
        )
        if type(result) == int:
            nonbonded_method = result
            # The method is validated and may raise an exception if it's not supported.
            sage.get_parameter_handler("vdW", {}).method = vdw_method
            sage.get_parameter_handler(
                "Electrostatics",
                {},
            ).periodic_potential = electrostatics_method
            interchange = Interchange.from_smirnoff(
                force_field=sage,
                topology=topology,
            )
            openmm_system = interchange.to_openmm(combine_nonbonded_forces=True)
            for force in openmm_system.getForces():
                if isinstance(force, openmm.NonbondedForce):
                    assert force.getNonbondedMethod() == nonbonded_method
                    break
            else:
                raise Exception
        elif issubclass(result, (BaseException, Exception)):
            exception = result
            with pytest.raises(exception):
                interchange.to_openmm(combine_nonbonded_forces=True)
        else:
            raise Exception

<<<<<<< HEAD
    def test_combine_nonbonded_forces_nondefault_mixing_rule(self):
        forcefield = ForceField("test_forcefields/test_forcefield.offxml")
        openff_sys = Interchange.from_smirnoff(
            force_field=forcefield,
            topology=[create_ethanol()],
        )

        openff_sys["vdW"].mixing_rule = "foo"

        with pytest.raises(UnsupportedExportError, match="Unsupported mixing rule foo"):
            openff_sys.to_openmm(combine_nonbonded_forces=True)

    def test_geometric_mixing_rule(self):
        # Molecule.from_smiles("ClCCBr").to_smiles(mapped=True)
        molecule = Molecule.from_mapped_smiles(
            "[H:5][C:2]([H:6])([C:3]([H:7])([H:8])[Br:4])[Cl:1]",
        )

        forcefield = ForceField("test_forcefields/test_forcefield.offxml")

        # The toolkit doesn't allow
        # >>> forcefield["vdW"].combining_rules = "Geometric"
        # so we have to do this instead set it after parameterization.
        # https://github.com/openforcefield/openff-toolkit/blob/0.11.4/openff/toolkit/typing/engines/smirnoff/parameters.py#L2844-L2846

        openff_sys = Interchange.from_smirnoff(
            force_field=forcefield,
            topology=[molecule],
=======
    @pytest.mark.skip(reason="Re-implement when SMIRNOFF supports more mixing rules")
    def test_unsupported_mixing_rule(self, sage):
        molecules = [create_ethanol()]
        pdbfile = app.PDBFile(get_data_file_path("systems/test_systems/1_ethanol.pdb"))
        topology = Topology.from_openmm(pdbfile.topology, unique_molecules=molecules)

        interchange = Interchange.from_smirnoff(
            force_field=sage,
            topology=topology,
>>>>>>> 993422bc
        )

        interchange["vdW"].mixing_rule = "geometric"

<<<<<<< HEAD
        system = openff_sys.to_openmm(combine_nonbonded_forces=False)

        for force in system.getForces():
            if isinstance(force, openmm.CustomNonbondedForce):
                vdw_force = force
                break
        else:
            raise RuntimeError("Could not find custom non-bonded force.")

        for force in system.getForces():
            if isinstance(force, openmm.CustomBondForce):
                if "epsilon" in force.getEnergyFunction():
                    vdw_14_force = force
                    break
        else:
            raise RuntimeError("Could not find 1-4 vdW force.")

        cl_parameters = vdw_force.getParticleParameters(0)
        br_parameters = vdw_force.getParticleParameters(3)

        assert cl_parameters[0] == forcefield["vdW"].get_parameter(
            {"smirks": "[#17:1]"},
        )[0].sigma.m_as(unit.nanometer)
        assert cl_parameters[1] == forcefield["vdW"].get_parameter(
            {"smirks": "[#17:1]"},
        )[0].epsilon.m_as(unit.kilojoule_per_mole)

        assert br_parameters[0] == forcefield["vdW"].get_parameter(
            {"smirks": "[#35:1]"},
        )[0].sigma.m_as(unit.nanometer)
        assert br_parameters[1] == forcefield["vdW"].get_parameter(
            {"smirks": "[#35:1]"},
        )[0].epsilon.m_as(unit.kilojoule_per_mole)

        for index in range(vdw_14_force.getNumBonds()):

            particle1, particle2, parameters = vdw_14_force.getBondParameters(index)

            if particle1 == 0 and particle2 == 3:
                expected_sigma = numpy.sqrt(cl_parameters[0] * br_parameters[0])
                expected_epsilon = forcefield["vdW"].scale14 * numpy.sqrt(
                    cl_parameters[1] * br_parameters[1],
                )
                assert parameters[0] == expected_sigma
                assert parameters[1] == expected_epsilon
                break
            else:
                raise Exception("Did not find 1-4 Cl-Br interaction.")
=======
        with pytest.raises(UnsupportedExportError, match="default NonbondedForce"):
            interchange.to_openmm(combine_nonbonded_forces=True)
>>>>>>> 993422bc

    @pytest.mark.xfail(reason="Broken because of splitting non-bonded forces")
    @pytest.mark.slow()
    @pytest.mark.parametrize("mol_smi", ["C", "CC", "CCO"])
    def test_openmm_roundtrip(self, sage, mol_smi):
        mol = Molecule.from_smiles(mol_smi)
        mol.generate_conformers(n_conformers=1)
        top = mol.to_topology()

        interchange = Interchange.from_smirnoff(sage, top)

        interchange.box = [4, 4, 4]
        interchange.positions = mol.conformers[0].value_in_unit(openmm_unit.nanometer)

        converted = from_openmm(
            topology=interchange.to_openmm_topology(),
            system=interchange.to_openmm(combine_nonbonded_forces=True),
        )

        converted.box = interchange.box
        converted.positions = interchange.positions

        get_openmm_energies(interchange).compare(
            get_openmm_energies(converted, combine_nonbonded_forces=True),
        )

    @pytest.mark.xfail(reason="Broken because of splitting non-bonded forces")
    @pytest.mark.slow()
    def test_combine_nonbonded_forces(self, sage):
        mol = Molecule.from_smiles("ClC#CCl")
        mol.name = "HPER"
        mol.generate_conformers(n_conformers=1)

        out = Interchange.from_smirnoff(force_field=sage, topology=mol.to_topology())
        out.box = [4, 4, 4]
        out.positions = mol.conformers[0]

        num_forces_combined = out.to_openmm(
            combine_nonbonded_forces=True,
        ).getNumForces()
        num_forces_uncombined = out.to_openmm(
            combine_nonbonded_forces=False,
        ).getNumForces()

        # The "new" forces are the split-off vdW forces, the 1-4 vdW, and the 1-4 electrostatics
        assert num_forces_combined + 3 == num_forces_uncombined

        separate = get_openmm_energies(out, combine_nonbonded_forces=False)
        combined = get_openmm_energies(out, combine_nonbonded_forces=True)

        assert (
            separate["vdW"] + separate["Electrostatics"] - combined["Nonbonded"]
        ).m < 0.001

    def test_openmm_no_angle_force_if_constrained(self):
        # Sage includes angle parameters for water and also TIP3P constraints
        tip3p = ForceField("openff-2.0.0.offxml")

        topology = Molecule.from_smiles("O").to_topology()
        topology.box_vectors = [4, 4, 4] * unit.nanometer

        interchange = Interchange.from_smirnoff(tip3p, topology)
        openmm_system = interchange.to_openmm(combine_nonbonded_forces=True)

        # The only angle in the system (H-O-H) includes bonds with constrained lengths
        # and a constrained angle, so by convention a force should NOT be added
        for force in openmm_system.getForces():
            if type(force) == openmm.HarmonicAngleForce:
                assert force.getNumAngles() == 0
                break
        else:
            raise Exception("No HarmonicAngleForce found")

    def test_nonharmonic_angle(self, sage, ethanol_top):
        out = Interchange.from_smirnoff(sage, ethanol_top)
        out["Angles"].expression = "k/2*(cos(theta)-cos(angle))**2"

        system = out.to_openmm()

        def _is_custom_angle(force):
            return isinstance(force, openmm.CustomAngleForce)

        assert len([f for f in system.getForces() if _is_custom_angle(f)]) == 1

        for force in system.getForces():
            if _is_custom_angle(force):
                assert force.getEnergyFunction() == "k/2*(cos(theta)-cos(angle))^2"

    def test_openmm_no_valence_forces_with_no_handler(self, sage):
        ethanol = create_ethanol()

        original_system = Interchange.from_smirnoff(sage, [ethanol]).to_openmm(
            combine_nonbonded_forces=True,
        )
        assert original_system.getNumForces() == 4

        sage.deregister_parameter_handler("Constraints")
        sage.deregister_parameter_handler("Bonds")

        no_bonds = Interchange.from_smirnoff(sage, [ethanol]).to_openmm(
            combine_nonbonded_forces=True,
        )
        assert no_bonds.getNumForces() == 3

        sage.deregister_parameter_handler("Angles")

        no_angles = Interchange.from_smirnoff(sage, [ethanol]).to_openmm(
            combine_nonbonded_forces=True,
        )
        assert no_angles.getNumForces() == 2

    def test_openmm_only_electrostatics_no_vdw(self):
        force_field_only_charges = ForceField(get_test_file_path("no_vdw.offxml"))
        molecule = Molecule.from_smiles("[H][Cl]")

        system = Interchange.from_smirnoff(
            force_field_only_charges,
            [molecule],
        ).to_openmm(
            combine_nonbonded_forces=True,
        )

        assert system.getForce(0).getParticleParameters(0)[0]._value == 1.0
        assert system.getForce(0).getParticleParameters(1)[0]._value == -1.0

    def test_nonstandard_cutoffs_match(self, sage):
        """Test that multiple nonbonded forces use the same cutoff."""
        topology = Molecule.from_smiles("C").to_topology()
        topology.box_vectors = unit.Quantity([4, 4, 4], unit.nanometer)

        cutoff = unit.Quantity(1.555, unit.nanometer)

        sage["vdW"].cutoff = cutoff

        interchange = Interchange.from_smirnoff(
            force_field=sage,
            topology=topology,
        )

        system = interchange.to_openmm(combine_nonbonded_forces=False)

        # For now, just make sure all non-bonded forces use the vdW handler's cutoff
        for force in system.getForces():
            if type(force) in (openmm.NonbondedForce, openmm.CustomNonbondedForce):
                assert force.getCutoffDistance().value_in_unit(
                    openmm_unit.nanometer,
                ) == pytest.approx(cutoff.m_as(unit.nanometer))


class TestOpenMMSwitchingFunction(_BaseTest):
    def test_switching_function_applied(self, sage, basic_top):
        out = Interchange.from_smirnoff(force_field=sage, topology=basic_top).to_openmm(
            combine_nonbonded_forces=True,
        )

        found_force = False
        for force in out.getForces():
            if isinstance(force, openmm.NonbondedForce):
                found_force = True
                assert force.getUseSwitchingFunction()
                assert force.getSwitchingDistance().value_in_unit(
                    openmm_unit.angstrom,
                ) == pytest.approx(8), force.getSwitchingDistance()

        assert found_force, "NonbondedForce not found in system"

    def test_switching_function_not_applied(self, sage, basic_top):
        sage["vdW"].switch_width = 0.0 * unit.angstrom

        out = Interchange.from_smirnoff(force_field=sage, topology=basic_top).to_openmm(
            combine_nonbonded_forces=True,
        )

        found_force = False
        for force in out.getForces():
            if isinstance(force, openmm.NonbondedForce):
                found_force = True
                assert not force.getUseSwitchingFunction()
                assert force.getSwitchingDistance() == -1 * openmm_unit.nanometer

        assert found_force, "NonbondedForce not found in system"

    def test_switching_function_nonstandard(self, sage, basic_top):
        sage["vdW"].switch_width = 0.12345 * unit.angstrom

        out = Interchange.from_smirnoff(force_field=sage, topology=basic_top).to_openmm(
            combine_nonbonded_forces=True,
        )

        found_force = False
        for force in out.getForces():
            if isinstance(force, openmm.NonbondedForce):
                found_force = True
                assert force.getUseSwitchingFunction()
                assert (
                    force.getSwitchingDistance() - (9 - 0.12345) * openmm_unit.angstrom
                ) < 1e-10 * openmm_unit.angstrom

        assert found_force, "NonbondedForce not found in system"


class TestOpenMMWithPlugins(TestDoubleExponential):
    pytest.importorskip("deforcefields")

    def test_combine_compatibility(self, de_force_field):
        out = Interchange.from_smirnoff(
            force_field=de_force_field,
            topology=[Molecule.from_smiles("CO")],
        )

        with pytest.raises(
            PluginCompatibilityError,
            match="failed a compatibility check",
        ) as exception:
            out.to_openmm(combine_nonbonded_forces=True)

        assert isinstance(exception.value.__cause__, AssertionError)

    def test_double_exponential_create_simulation(self, de_force_field):
        from openff.toolkit.utils.openeye_wrapper import OpenEyeToolkitWrapper

        molecule = Molecule.from_smiles("CCO")
        molecule.generate_conformers(n_conformers=1)
        topology = molecule.to_topology()
        topology.box_vectors = unit.Quantity([4, 4, 4], unit.nanometer)

        out = Interchange.from_smirnoff(
            de_force_field,
            topology,
        )

        system = out.to_openmm(combine_nonbonded_forces=False)

        simulation = openmm.app.Simulation(
            to_openmm_topology(out),
            system,
            openmm.LangevinIntegrator(300, 1, 0.002),
            openmm.Platform.getPlatformByName("CPU"),
        )

        simulation.context.setPositions(
            to_openmm_positions(out, include_virtual_sites=False),
        )
        simulation.context.setPeriodicBoxVectors(*out.box.to_openmm())

        state = simulation.context.getState(getEnergy=True)
        energy = state.getPotentialEnergy().in_units_of(openmm_unit.kilojoule_per_mole)

        if OpenEyeToolkitWrapper.is_available():
            expected_energy = 13.591709748611304
        else:
            expected_energy = 37.9516622967221

        # Different operating systems report different energies around 0.001 kJ/mol,
        # locally testing this should enable something like 1e-6 kJ/mol
        assert abs(energy._value - expected_energy) < 3e-3


@pytest.mark.slow()
class TestOpenMMVirtualSites(_BaseTest):
    @pytest.fixture()
    def sage_with_sigma_hole(self, sage):
        """Fixture that loads an SMIRNOFF XML with a C-Cl sigma hole."""
        # TODO: Move this into BaseTest to that GROMACS and others can access it
        virtual_site_handler = VirtualSiteHandler(version=0.3)

        sigma_type = VirtualSiteHandler.VirtualSiteType(
            name="EP",
            smirks="[#6:1]-[#17:2]",
            distance=1.4 * unit.angstrom,
            type="BondCharge",
            match="once",
            charge_increment1=0.1 * unit.elementary_charge,
            charge_increment2=0.2 * unit.elementary_charge,
        )

        virtual_site_handler.add_parameter(parameter=sigma_type)
        sage.register_parameter_handler(virtual_site_handler)

        return sage

    @pytest.fixture()
    def sage_with_monovalent_lone_pair(self, sage):
        """Fixture that loads an SMIRNOFF XML for argon"""
        virtual_site_handler = VirtualSiteHandler(version=0.3)

        carbonyl_type = VirtualSiteHandler.VirtualSiteMonovalentLonePairType(
            name="EP",
            smirks="[O:1]=[C:2]-[C:3]",
            distance=0.3 * unit.angstrom,
            type="MonovalentLonePair",
            match="once",
            outOfPlaneAngle=0.0 * unit.degree,
            inPlaneAngle=120.0 * unit.degree,
            charge_increment1=0.05 * unit.elementary_charge,
            charge_increment2=0.1 * unit.elementary_charge,
            charge_increment3=0.15 * unit.elementary_charge,
        )

        virtual_site_handler.add_parameter(parameter=carbonyl_type)
        sage.register_parameter_handler(virtual_site_handler)

        return sage

    def test_valence_term_paticle_index_offsets(self):
        # Use a questionable version of TIP5P that includes angle parameters, since that's what's being tested
        tip5p_offxml = """<?xml version="1.0" encoding="utf-8"?>
<SMIRNOFF version="0.3" aromaticity_model="OEAroModel_MDL">
    <LibraryCharges version="0.3">
        <LibraryCharge
            name="tip5p"
            smirks="[#1:1]-[#8X2H2+0:2]-[#1:3]"
            charge1="0.*elementary_charge"
            charge2="0.*elementary_charge"
            charge3="0.*elementary_charge"/>
    </LibraryCharges>
    <vdW
        version="0.3"
        potential="Lennard-Jones-12-6"
        combining_rules="Lorentz-Berthelot"
        scale12="0.0"
        scale13="0.0"
        scale14="0.5"
        scale15="1.0"
        switch_width="0.0 * angstrom"
        cutoff="9.0 * angstrom" method="cutoff">
            <Atom
                smirks="[#1:1]-[#8X2H2+0]-[#1]"
                epsilon="0.*mole**-1*kilojoule"
                sigma="1.0 * nanometer"/>
            <Atom
                smirks="[#1]-[#8X2H2+0:1]-[#1]"
                epsilon="0.66944*mole**-1*kilojoule"
                sigma="0.312*nanometer"/>
    </vdW>
    <Bonds
        version="0.4"
        potential="harmonic"
        fractional_bondorder_method="AM1-Wiberg"
        fractional_bondorder_interpolation="linear">
        <Bond
            smirks="[#1:1]-[#8X2H2+0:2]-[#1]"
            length="0.9572*angstrom"
            k="462750.4*nanometer**-2*mole**-1*kilojoule"/>
    </Bonds>
    <Angles version="0.3" potential="harmonic">
        <Angle
            smirks="[#1:1]-[#8X2H2+0:2]-[#1:3]"
            angle="1.82421813418*radian"
            k="836.8*mole**-1*radian**-2*kilojoule"
            id="a1"/>
    </Angles>
    <VirtualSites version="0.3">
        <VirtualSite
            type="DivalentLonePair"
            name="EP"
            smirks="[#1:2]-[#8X2H2+0:1]-[#1:3]"
            distance="0.70 * angstrom"
            charge_increment1="0.0*elementary_charge"
            charge_increment2="0.1205*elementary_charge"
            charge_increment3="0.1205*elementary_charge"
            sigma="10.0*angstrom"
            epsilon="0.0*kilocalories_per_mole"
            outOfPlaneAngle="54.71384225*degree"
            match="all_permutations" >
        </VirtualSite>
    </VirtualSites>
    <Electrostatics
        version="0.3"
        method="PME"
        scale12="0.0"
        scale13="0.0"
        scale14="0.833333"
        scale15="1.0"
        switch_width="0.0 * angstrom"
        cutoff="9.0 * angstrom"/>
</SMIRNOFF>
"""
        tip5p = ForceField(tip5p_offxml)
        water = Molecule.from_mapped_smiles("[H:2][O:1][H:3]")

        out = Interchange.from_smirnoff(tip5p, [water, water]).to_openmm(
            combine_nonbonded_forces=True,
        )

        assert out.getNumForces() == 3

        for force in out.getForces():
            if isinstance(force, openmm.HarmonicAngleForce):
                p1, p2, p3, _, _ = force.getAngleParameters(1)

                assert p1 == 6
                assert p2 == 5
                assert p3 == 7


class TestOpenMMVirtualSiteExclusions(_BaseTest):
    def test_tip5p_num_exceptions(self):
        tip5p = ForceField(get_test_file_path("tip5p.offxml"))
        water = Molecule.from_smiles("O")
        water.generate_conformers(n_conformers=1)

        out = Interchange.from_smirnoff(tip5p, [water]).to_openmm(
            combine_nonbonded_forces=True,
        )

        # In a TIP5P water    expected exceptions include (total 10)
        #
        # V(3)  V(4)          Oxygen to hydrogens and particles (4)
        #    \ /                - (0, 1), (0, 2), (0, 3), (0, 4)
        #     O(0)            Hyrogens to virtual particles (4)
        #    / \                - (1, 3), (1, 4), (2, 3), (2, 4)
        # H(1)  H(2)          Hydrogens and virtual particles to each other (2)
        #                       - (1, 2), (3, 4)

        for force in out.getForces():
            if isinstance(force, openmm.NonbondedForce):
                assert force.getNumExceptions() == 10

    def test_dichloroethane_exceptions(self, sage):
        """Test a case in which a parent's 1-4 exceptions must be 'imported'."""
        from openff.toolkit.tests.mocking import VirtualSiteMocking

        # This molecule has heavy atoms with indices (1-indexed) CL1, C2, C3, Cl4,
        # resulting in 1-4 interactions between the Cl-Cl pair and some Cl-H pairs
        dichloroethane = Molecule.from_mapped_smiles(
            "[Cl:1][C:2]([H:5])([H:6])[C:3]([H:7])([H:8])[Cl:4]",
        )

        # This parameter pulls 0.1 and 0.2e from Cl (parent) and C, respectively, and has
        # LJ parameters of 4 A, 3 kJ/mol
        parameter = VirtualSiteMocking.bond_charge_parameter("[Cl:1]-[C:2]")

        handler = VirtualSiteHandler(version="0.3")
        handler.add_parameter(parameter=parameter)

        sage.register_parameter_handler(handler)

        system = Interchange.from_smirnoff(sage, [dichloroethane]).to_openmm(
            combine_nonbonded_forces=True,
        )

        assert system.isVirtualSite(8)
        assert system.isVirtualSite(9)

        non_bonded_force = [
            f for f in system.getForces() if isinstance(f, openmm.NonbondedForce)
        ][0]

        for exception_index in range(non_bonded_force.getNumExceptions()):
            p1, p2, q, sigma, epsilon = non_bonded_force.getExceptionParameters(
                exception_index,
            )
            if p2 == 8:
                # Parent Cl, adjacent C and its bonded H, and the 1-3 C
                if p1 in (0, 1, 2, 4, 5):
                    assert q._value == epsilon._value == 0.0
                # 1-4 Cl or 1-4 Hs
                if p1 in (3, 6, 7):
                    for value in (q, sigma, epsilon):
                        assert value._value != 0, (q, sigma, epsilon)
            if p2 == 9:
                if p1 in (3, 1, 2, 6, 7):
                    assert q._value == epsilon._value == 0.0
                if p1 in (0, 4, 5):
                    for value in (q, sigma, epsilon):
                        assert value._value != 0, (q, sigma, epsilon)


class TestToOpenMMTopology(_BaseTest):
    def test_num_virtual_sites(self):
        tip4p = ForceField("openff-2.0.0.offxml", get_test_file_path("tip4p.offxml"))
        water = Molecule.from_smiles("O")

        out = Interchange.from_smirnoff(tip4p, [water])

        assert _get_num_virtual_sites(to_openmm_topology(out)) == 1

        # TODO: Monkeypatch Topology.to_openmm() and emit a warning when it seems
        #       to be used while virtual sites are present in a handler
        assert _get_num_virtual_sites(out.topology.to_openmm()) == 0

    def test_interchange_method(self):
        """
        Ensure similar-ish behavior between `to_openmm_topology` as a standalone function
        and as the wrapped method of the same name on the `Interchange` class.
        """
        tip4p = ForceField("openff-2.0.0.offxml", get_test_file_path("tip4p.offxml"))
        topology = Molecule.from_smiles("O").to_topology()
        topology.box_vectors = unit.Quantity([4, 4, 4], unit.nanometer)

        out = Interchange.from_smirnoff(tip4p, topology)

        _compare_openmm_topologies(out.to_openmm_topology(), to_openmm_topology(out))

    @pytest.mark.parametrize("ensure_unique_atom_names", [True, "residues", "chains"])
    def test_assign_unique_atom_names(self, ensure_unique_atom_names):
        """
        Ensure that OFF topologies with no pre-existing atom names have unique
        atom names applied when being converted to openmm
        """
        # Create OpenFF topology with 1 ethanol and 2 benzenes.
        ethanol = Molecule.from_smiles("CCO")
        benzene = Molecule.from_smiles("c1ccccc1")
        off_topology = Topology.from_molecules(molecules=[ethanol, benzene, benzene])

        # This test uses molecules with no hierarchy schemes, so the parametrized
        # ensure_unique_atom_names values should behave identically.
        assert not any(
            [mol._hierarchy_schemes for mol in off_topology.molecules],
        ), "Test assumes no hierarchy schemes"

        sage = ForceField("openff-2.0.0.offxml")
        interchange = Interchange.from_smirnoff(sage, off_topology)

        omm_topology = interchange.to_openmm_topology(
            ensure_unique_atom_names=ensure_unique_atom_names,
        )
        atom_names = set()
        for atom in omm_topology.atoms():
            atom_names.add(atom.name)
        # There should be 6 unique Cs, 6 unique Hs, and 1 unique O, for a total of 13 unique atom names
        assert len(atom_names) == 13

    @pytest.mark.parametrize("ensure_unique_atom_names", [True, "residues", "chains"])
    def test_assign_some_unique_atom_names(self, ensure_unique_atom_names):
        """
        Ensure that OFF topologies with some pre-existing atom names have unique
        atom names applied to the other atoms when being converted to openmm
        """
        # Create OpenFF topology with 1 ethanol and 2 benzenes.
        ethanol = Molecule.from_smiles("CCO")
        for atom in ethanol.atoms:
            atom.name = f"AT{atom.molecule_atom_index}"
        benzene = Molecule.from_smiles("c1ccccc1")
        off_topology = Topology.from_molecules(molecules=[ethanol, benzene, benzene])

        # This test uses molecules with no hierarchy schemes, so the parametrized
        # ensure_unique_atom_names values should behave identically.
        assert not any(
            [mol._hierarchy_schemes for mol in off_topology.molecules],
        ), "Test assumes no hierarchy schemes"

        sage = ForceField("openff-2.0.0.offxml")
        interchange = Interchange.from_smirnoff(sage, off_topology)

        omm_topology = interchange.to_openmm_topology(
            ensure_unique_atom_names=ensure_unique_atom_names,
        )
        atom_names = set()
        for atom in omm_topology.atoms():
            atom_names.add(atom.name)
        # There should be 9 "ATOM#"-labeled atoms, 6 unique Cs, and 6 unique Hs,
        # for a total of 21 unique atom names
        assert len(atom_names) == 21

    @pytest.mark.parametrize("ensure_unique_atom_names", [True, "residues", "chains"])
    def test_assign_unique_atom_names_some_duplicates(self, ensure_unique_atom_names):
        """
        Ensure that OFF topologies where some molecules have invalid/duplicate
        atom names have unique atom names applied while the other molecules are unaffected.
        """
        # Create OpenFF topology with 1 ethanol and 2 benzenes.
        ethanol = Molecule.from_smiles("CCO")

        # Assign duplicate atom names in ethanol (two AT0s)
        ethanol_atom_names_with_duplicates = [f"AT{i}" for i in range(ethanol.n_atoms)]
        ethanol_atom_names_with_duplicates[1] = "AT0"
        for atom, atom_name in zip(ethanol.atoms, ethanol_atom_names_with_duplicates):
            atom.name = atom_name

        # Assign unique atom names in benzene
        benzene = Molecule.from_smiles("c1ccccc1")
        benzene_atom_names = [f"AT{i}" for i in range(benzene.n_atoms)]
        for atom, atom_name in zip(benzene.atoms, benzene_atom_names):
            atom.name = atom_name

        off_topology = Topology.from_molecules(molecules=[ethanol, benzene, benzene])

        # This test uses molecules with no hierarchy schemes, so the parametrized
        # ensure_unique_atom_names values should behave identically.
        assert not any(
            [mol._hierarchy_schemes for mol in off_topology.molecules],
        ), "Test assumes no hierarchy schemes"

        sage = ForceField("openff-2.0.0.offxml")
        interchange = Interchange.from_smirnoff(sage, off_topology)

        omm_topology = interchange.to_openmm_topology(
            ensure_unique_atom_names=ensure_unique_atom_names,
        )
        atom_names = set()
        for atom in omm_topology.atoms():
            atom_names.add(atom.name)

        # There should be  12 "AT#"-labeled atoms (from benzene), 2 unique Cs,
        # 1 unique O, and 6 unique Hs, for a total of 21 unique atom names
        assert len(atom_names) == 21

    def test_do_not_assign_unique_atom_names(self):
        """
        Test disabling unique atom name assignment in Topology.to_openmm
        """
        # Create OpenFF topology with 1 ethanol and 2 benzenes.
        ethanol = Molecule.from_smiles("CCO")
        for atom in ethanol.atoms:
            atom.name = "eth_test"
        benzene = Molecule.from_smiles("c1ccccc1")
        benzene.atoms[0].name = "bzn_test"
        off_topology = Topology.from_molecules(molecules=[ethanol, benzene, benzene])

        sage = ForceField("openff-2.0.0.offxml")
        interchange = Interchange.from_smirnoff(sage, off_topology)

        omm_topology = interchange.to_openmm_topology(ensure_unique_atom_names=False)
        atom_names = set()
        for atom in omm_topology.atoms():
            atom_names.add(atom.name)
        # There should be 9 atom named "eth_test", 1 atom named "bzn_test",
        # and 12 atoms named "", for a total of 3 unique atom names
        assert len(atom_names) == 3

    @pytest.mark.parametrize("explicit_arg", [True, False])
    def test_preserve_per_residue_unique_atom_names(self, explicit_arg):
        """
        Test that to_openmm preserves atom names that are unique per-residue by default
        """
        # Create a topology from a capped dialanine
        peptide = Molecule.from_polymer_pdb(
            get_data_file_path("proteins/MainChain_ALA_ALA.pdb"),
        )
        off_topology = Topology.from_molecules([peptide])

        # Assert the test's assumptions
        _ace, ala1, ala2, _nme = off_topology.hierarchy_iterator("residues")
        assert [a.name for a in ala1.atoms] == [
            a.name for a in ala2.atoms
        ], "Test assumes both alanines have same atom names"

        for res in off_topology.hierarchy_iterator("residues"):
            res_atomnames = [atom.name for atom in res.atoms]
            assert len(set(res_atomnames)) == len(
                res_atomnames,
            ), f"Test assumes atom names are already unique per-residue in {res}"

        # Record the initial atom names
        init_atomnames = [str(atom.name) for atom in off_topology.atoms]

        sage = ForceField("openff-2.0.0.offxml")
        interchange = Interchange.from_smirnoff(sage, off_topology)

        # Perform the test
        if explicit_arg:
            omm_topology = interchange.to_openmm_topology(
                ensure_unique_atom_names="residues",
            )
        else:
            omm_topology = interchange.to_openmm_topology()

        # Check that the atom names were preserved
        final_atomnames = [str(atom.name) for atom in omm_topology.atoms()]
        assert final_atomnames == init_atomnames

    @pytest.mark.parametrize("explicit_arg", [True, False])
    def test_generate_per_residue_unique_atom_names(self, explicit_arg):
        """
        Test that to_openmm generates atom names that are unique per-residue
        """
        # Create a topology from a capped dialanine
        peptide = Molecule.from_polymer_pdb(
            get_data_file_path("proteins/MainChain_ALA_ALA.pdb"),
        )
        off_topology = Topology.from_molecules([peptide])

        # Remove atom names from some residues, make others have duplicate atom names
        ace, ala1, ala2, nme = off_topology.hierarchy_iterator("residues")
        for atom in ace.atoms:
            atom._name = None
        for atom in ala1.atoms:
            atom.name = ""
        for atom in ala2.atoms:
            atom.name = "ATX2"
        for atom in nme.atoms:
            if atom.name == "H2":
                atom.name = "H1"
                break

        # Assert assumptions
        for res in off_topology.hierarchy_iterator("residues"):
            res_atomnames = [atom.name for atom in res.atoms]
            assert len(set(res_atomnames)) != len(
                res_atomnames,
            ), f"Test assumes atom names are not unique per-residue in {res}"
        assert off_topology.n_atoms == 32, "Test assumes topology has 32 atoms"

        sage = ForceField("openff-2.0.0.offxml")
        interchange = Interchange.from_smirnoff(sage, off_topology)

        # Perform the test
        if explicit_arg:
            omm_topology = interchange.to_openmm_topology(
                ensure_unique_atom_names="residues",
            )
        else:
            omm_topology = interchange.to_openmm_topology()

        # Check that the atom names are now unique per-residue but not per-molecule
        for res in omm_topology.residues():
            res_atomnames = [atom.name for atom in res.atoms()]
            assert len(set(res_atomnames)) == len(
                res_atomnames,
            ), f"Final atom names are not unique in residue {res}"

        atom_names = set()
        for atom in omm_topology.atoms():
            atom_names.add(atom.name)
        assert (
            len(atom_names) < 32
        ), "There should be duplicate atom names in this output topology"

    @pytest.mark.parametrize("ensure_unique_atom_names", ["chains", True])
    def test_generate_per_molecule_unique_atom_names_with_residues(
        self,
        ensure_unique_atom_names,
    ):
        """
        Test that to_openmm can generate atom names that are unique per-molecule
        when the topology has residues
        """
        # Create a topology from a capped dialanine
        peptide = Molecule.from_polymer_pdb(
            get_data_file_path("proteins/MainChain_ALA_ALA.pdb"),
        )
        off_topology = Topology.from_molecules([peptide])

        # Remove atom names from some residues, make others have duplicate atom names
        ace, ala1, ala2, nme = off_topology.hierarchy_iterator("residues")
        for atom in ace.atoms:
            atom._name = None
        for atom in ala1.atoms:
            atom.name = ""
        for atom in ala2.atoms:
            atom.name = "ATX2"
        for atom in nme.atoms:
            if atom.name == "H2":
                atom.name = "H1"
                break

        # Assert assumptions
        for res in off_topology.hierarchy_iterator("residues"):
            res_atomnames = [atom.name for atom in res.atoms]
            assert len(set(res_atomnames)) != len(
                res_atomnames,
            ), f"Test assumes atom names are not unique per-residue in {res}"
        assert off_topology.n_atoms == 32, "Test assumes topology has 32 atoms"

        sage = ForceField("openff-2.0.0.offxml")
        interchange = Interchange.from_smirnoff(sage, off_topology)

        # Perform the test
        omm_topology = interchange.to_openmm_topology(
            ensure_unique_atom_names=ensure_unique_atom_names,
        )

        # Check that the atom names are now unique across the topology (of 1 molecule)
        atom_names = set()
        for atom in omm_topology.atoms():
            atom_names.add(atom.name)
        assert (
            len(atom_names) == 32
        ), "There should not be duplicate atom names in this output topology"

    @pytest.mark.parametrize(
        "ensure_unique_atom_names",
        [True, "residues", "chains", False],
    )
    def test_to_openmm_copies_molecules(self, ensure_unique_atom_names):
        """
        Check that generating new atom names doesn't affect the input topology
        """
        # Create OpenFF topology with 1 ethanol and 2 benzenes.
        ethanol = Molecule.from_smiles("CCO")
        for atom in ethanol.atoms:
            atom.name = f"AT{atom.molecule_atom_index}"
        benzene = Molecule.from_smiles("c1ccccc1")
        off_topology = Topology.from_molecules(molecules=[ethanol, benzene, benzene])

        # This test uses molecules with no hierarchy schemes, so the parametrized
        # ensure_unique_atom_names values should behave identically (except False).
        assert not any(
            [mol._hierarchy_schemes for mol in off_topology.molecules],
        ), "Test assumes no hierarchy schemes"

        sage = ForceField("openff-2.0.0.offxml")
        interchange = Interchange.from_smirnoff(sage, off_topology)

        # Record the initial atom names to compare to later
        init_atomnames = [str(atom.name) for atom in interchange.topology.atoms]

        omm_topology = interchange.to_openmm_topology(
            ensure_unique_atom_names=ensure_unique_atom_names,
        )

        # Get the atom names back from the initial molecules after calling to_openmm
        final_atomnames_mols = [
            atom.name for atom in [*ethanol.atoms, *benzene.atoms, *benzene.atoms]
        ]
        # Get the atom names back from the initial topology after calling to_openmm
        final_atomnames_offtop = [atom.name for atom in off_topology.atoms]
        # Get the atom names back from the new OpenMM topology
        final_atomnames_ommtop = [atom.name for atom in omm_topology.atoms()]

        # Check the appropriate properties!
        assert (
            init_atomnames == final_atomnames_mols
        ), "Molecules' atom names were changed"
        assert (
            init_atomnames == final_atomnames_offtop
        ), "Topology's atom names were changed"
        if ensure_unique_atom_names:
            assert (
                init_atomnames != final_atomnames_ommtop
            ), "New atom names should've been generated but weren't"


class TestToOpenMMPositions(_BaseTest):
    def test_missing_positions(self):
        with pytest.raises(
            MissingPositionsError,
            match=r"are required.*\.positions=None",
        ):
            to_openmm_positions(Interchange())

    @pytest.mark.parametrize("include_virtual_sites", [True, False])
    def test_positions_basic(self, include_virtual_sites):
        force_field = ForceField(
            "openff-2.0.0.offxml",
            get_test_file_path(
                "tip4p.offxml" if include_virtual_sites else "tip3p.offxml",
            ),
        )
        water = Molecule.from_smiles("O")
        water.generate_conformers(n_conformers=1)

        out = Interchange.from_smirnoff(force_field, [water])

        positions = to_openmm_positions(
            out,
            include_virtual_sites=include_virtual_sites,
        )

        assert isinstance(positions, openmm.unit.Quantity)
        assert positions.shape == (4, 3) if include_virtual_sites else (3, 3)

        numpy.testing.assert_allclose(
            positions.value_in_unit(openmm.unit.angstrom)[:3],
            water.conformers[0].m_as(unit.angstrom),
        )

    @pytest.mark.parametrize("include_virtual_sites", [True, False])
    def test_given_positions(self, include_virtual_sites):
        """Test issue #616"""
        force_field = ForceField(
            "openff-2.0.0.offxml",
            get_test_file_path(
                "tip4p.offxml" if include_virtual_sites else "tip3p.offxml",
            ),
        )

        water = Molecule.from_smiles("O")
        water.generate_conformers(n_conformers=1)

        topology = Topology.from_molecules([water, water])
        out = Interchange.from_smirnoff(force_field, topology)

        # Approximate conformer position with a duplicate 5 A away in x
        out.positions = unit.Quantity(
            numpy.array(
                [
                    [0.85, 1.17, 0.84],
                    [1.51, 0.47, 0.75],
                    [0.0, 0.71, 0.76],
                    [5.85, 1.17, 0.84],
                    [6.51, 0.47, 0.75],
                    [5.0, 0.71, 0.76],
                ],
            ),
            unit.angstrom,
        )

        positions = to_openmm_positions(
            out,
            include_virtual_sites=include_virtual_sites,
        )

        assert isinstance(positions, openmm.unit.Quantity)

        # Number of particles per molecule
        n = 3 + int(include_virtual_sites)

        assert numpy.allclose(
            (positions[n:][:3] - positions[:n][:3]).value_in_unit(openmm.unit.angstrom),
            numpy.array([[5, 0, 0], [5, 0, 0], [5, 0, 0]]),
        )


class TestOpenMMToPDB(_BaseTest):
    def test_to_pdb(self, sage):
        import mdtraj as md

        molecule = Molecule.from_smiles("O")

        out = Interchange.from_smirnoff(sage, molecule.to_topology())

        with pytest.raises(MissingPositionsError):
            out.to_pdb("file_should_not_exist.pdb")

        molecule.generate_conformers(n_conformers=1)
        out.positions = molecule.conformers[0]

        out.to_pdb("out.pdb")

        md.load("out.pdb")

        with pytest.raises(UnsupportedExportError):
            out.to_pdb("file_should_not_exist.pdb", writer="magik")


class TestBuckingham:
    def test_water_with_virtual_sites(self):
        force_field = ForceField(
            get_test_file_path("buckingham_virtual_sites.offxml"),
            load_plugins=True,
        )

        water = Molecule.from_mapped_smiles("[H:2][O:1][H:3]")
        water.generate_conformers(n_conformers=1)
        topology = water.to_topology()

        interchange = Interchange.from_smirnoff(
            force_field=force_field,
            topology=topology,
            box=[4, 4, 4],
        )

        with pytest.raises(PluginCompatibilityError):
            interchange.to_openmm(combine_nonbonded_forces=True)

        system = interchange.to_openmm(combine_nonbonded_forces=False)

        assert system.getNumForces() == 4

        for force in system.getForces():
            if isinstance(force, openmm.NonbondedForce):
                electrostatics = force
                continue
            elif isinstance(force, openmm.CustomNonbondedForce):
                vdw = force
                continue
            elif isinstance(force, openmm.CustomBondForce):
                if "qq" in force.getEnergyFunction():
                    electrostatics14 = force
                    continue

        assert system.getNumParticles() == 4

        masses = [15.99943, 1.007947, 1.007947, 0.0]

        for particle_index in range(system.getNumParticles()):
            assert system.isVirtualSite(particle_index) == (particle_index == 3)
            assert system.getParticleMass(particle_index)._value == pytest.approx(
                masses[particle_index],
            )

        charges = openmm.unit.Quantity(
            [0.0, 0.53254, 0.53254, -1.06508],
            openmm.unit.elementary_charge,
        )

        for index, charge in enumerate(charges):
            assert electrostatics.getParticleParameters(index)[0] == charge

        for index in range(vdw.getNumParticles()):
            parameters = vdw.getParticleParameters(index)
            for p in parameters:
                assert (p == 0) == (index > 0)

        assert vdw.getParticleParameters(0) == (1600000.0, 42.0, 0.003)

        # This test should be replaced with one that uses a more complex
        # system than a single water molecule and look at vdw14 force
        assert electrostatics14.getNumBonds() == 0

        with pytest.raises(PluginCompatibilityError):
            get_openmm_energies(interchange, combine_nonbonded_forces=True)

        with pytest.warns(
            UserWarning,
            match="energies from split forces with virtual sites",
        ):
            assert not math.isnan(
                get_openmm_energies(
                    interchange,
                    combine_nonbonded_forces=False,
                ).total_energy.m,
            )


class TestGBSA(_BaseTest):
    def test_create_gbsa(self):
        force_field = ForceField(
            "openff-2.0.0.offxml",
            get_test_file_path("gbsa.offxml"),
        )

        molecule = Molecule.from_smiles("CCO")
        molecule.generate_conformers(n_conformers=1)

        interchange = Interchange.from_smirnoff(
            force_field=force_field,
            topology=molecule.to_topology(),
            box=[4, 4, 4] * unit.nanometer,
        )

        assert get_openmm_energies(interchange).total_energy is not None

    def test_cannot_split_nonbonded_forces(self):
        force_field = ForceField(
            "openff-2.0.0.offxml",
            get_test_file_path("gbsa.offxml"),
        )

        force_field["Electrostatics"]
        molecule = Molecule.from_smiles("CCO")
        molecule.generate_conformers(n_conformers=1)

        with pytest.raises(UnsupportedExportError, match="exactly one"):
            Interchange.from_smirnoff(
                force_field=force_field,
                topology=molecule.to_topology(),
                box=[4, 4, 4] * unit.nanometer,
            ).to_openmm(combine_nonbonded_forces=False)

    def test_no_cutoff(self):
        force_field = ForceField(
            "openff-2.0.0.offxml",
            get_test_file_path("gbsa.offxml"),
        )

        force_field["Electrostatics"]
        molecule = Molecule.from_smiles("CCO")
        molecule.generate_conformers(n_conformers=1)

        system = Interchange.from_smirnoff(
            force_field=force_field,
            topology=molecule.to_topology(),
            box=None,
        ).to_openmm(combine_nonbonded_forces=True)

        for force in system.getForces():
            if isinstance(force, openmm.CustomGBForce):
                assert force.getNonbondedMethod() == openmm.CustomGBForce.NoCutoff
                # This should be set to OpenMM's default, though not used
                assert force.getCutoffDistance() == 1.0 * openmm.unit.nanometer
                break

        else:
            raise Exception<|MERGE_RESOLUTION|>--- conflicted
+++ resolved
@@ -131,9 +131,12 @@
         else:
             raise Exception
 
-<<<<<<< HEAD
     def test_combine_nonbonded_forces_nondefault_mixing_rule(self):
-        forcefield = ForceField("test_forcefields/test_forcefield.offxml")
+        forcefield = ForceField(
+            get_data_file_path(
+                "test_forcefields/test_forcefield.offxml",
+            ),
+        )
         openff_sys = Interchange.from_smirnoff(
             force_field=forcefield,
             topology=[create_ethanol()],
@@ -141,7 +144,7 @@
 
         openff_sys["vdW"].mixing_rule = "foo"
 
-        with pytest.raises(UnsupportedExportError, match="Unsupported mixing rule foo"):
+        with pytest.raises(UnsupportedExportError, match="only supports L.*foo"):
             openff_sys.to_openmm(combine_nonbonded_forces=True)
 
     def test_geometric_mixing_rule(self):
@@ -149,34 +152,28 @@
         molecule = Molecule.from_mapped_smiles(
             "[H:5][C:2]([H:6])([C:3]([H:7])([H:8])[Br:4])[Cl:1]",
         )
-
-        forcefield = ForceField("test_forcefields/test_forcefield.offxml")
+        topology = Topology.from_molecules(molecule)
+        topology.box_vectors = [10, 10, 10] * unit.angstrom
+
+        forcefield = ForceField(
+            get_data_file_path(
+                "test_forcefields/test_forcefield.offxml",
+            ),
+        )
 
         # The toolkit doesn't allow
         # >>> forcefield["vdW"].combining_rules = "Geometric"
         # so we have to do this instead set it after parameterization.
         # https://github.com/openforcefield/openff-toolkit/blob/0.11.4/openff/toolkit/typing/engines/smirnoff/parameters.py#L2844-L2846
 
-        openff_sys = Interchange.from_smirnoff(
+        interchange = Interchange.from_smirnoff(
             force_field=forcefield,
-            topology=[molecule],
-=======
-    @pytest.mark.skip(reason="Re-implement when SMIRNOFF supports more mixing rules")
-    def test_unsupported_mixing_rule(self, sage):
-        molecules = [create_ethanol()]
-        pdbfile = app.PDBFile(get_data_file_path("systems/test_systems/1_ethanol.pdb"))
-        topology = Topology.from_openmm(pdbfile.topology, unique_molecules=molecules)
-
-        interchange = Interchange.from_smirnoff(
-            force_field=sage,
             topology=topology,
->>>>>>> 993422bc
         )
 
         interchange["vdW"].mixing_rule = "geometric"
 
-<<<<<<< HEAD
-        system = openff_sys.to_openmm(combine_nonbonded_forces=False)
+        system = interchange.to_openmm(combine_nonbonded_forces=False)
 
         for force in system.getForces():
             if isinstance(force, openmm.CustomNonbondedForce):
@@ -211,7 +208,6 @@
         )[0].epsilon.m_as(unit.kilojoule_per_mole)
 
         for index in range(vdw_14_force.getNumBonds()):
-
             particle1, particle2, parameters = vdw_14_force.getBondParameters(index)
 
             if particle1 == 0 and particle2 == 3:
@@ -219,15 +215,13 @@
                 expected_epsilon = forcefield["vdW"].scale14 * numpy.sqrt(
                     cl_parameters[1] * br_parameters[1],
                 )
+
                 assert parameters[0] == expected_sigma
                 assert parameters[1] == expected_epsilon
                 break
+
             else:
                 raise Exception("Did not find 1-4 Cl-Br interaction.")
-=======
-        with pytest.raises(UnsupportedExportError, match="default NonbondedForce"):
-            interchange.to_openmm(combine_nonbonded_forces=True)
->>>>>>> 993422bc
 
     @pytest.mark.xfail(reason="Broken because of splitting non-bonded forces")
     @pytest.mark.slow()
