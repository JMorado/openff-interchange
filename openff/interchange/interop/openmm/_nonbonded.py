"""
Helper functions for producing `openmm.Force` objects for non-bonded terms.
"""
from collections import defaultdict
from typing import DefaultDict, NamedTuple, Optional, Union

import openmm
from openff.toolkit import Molecule
from openff.units import unit as off_unit
from openff.units.openmm import to_openmm as to_openmm_quantity
from openmm import unit

from openff.interchange import Interchange
from openff.interchange.common._nonbonded import ElectrostaticsCollection, vdWCollection
from openff.interchange.constants import _PME
from openff.interchange.exceptions import (
    CannotSetSwitchingFunctionError,
    InternalInconsistencyError,
    UnsupportedCutoffMethodError,
    UnsupportedExportError,
)
from openff.interchange.models import TopologyKey, VirtualSiteKey

# TODO: Currently, these are not used since the openmm.CustomNonbondedForce does not handle 1-4 interactions and
#       instead they are handleded by an openmm.CustomBondForce in which the scaled parameters are manually computed.
_MIXING_RULE_EXPRESSIONS: dict[str, str] = {
    "lorentz-berthelot": "sigma=(sigma1+sigma2)/2; epsilon=sqrt(epsilon1*epsilon2); ",
    "geometric": "sigma=sqrt(sigma1*sigma2); epsilon=sqrt(epsilon1*epsilon2); ",
}


class _NonbondedData(NamedTuple):
    vdw_collection: vdWCollection
    vdw_cutoff: off_unit.Quantity
    vdw_method: Optional[str]
    vdw_expression: Optional[str]
    mixing_rule: Optional[str]
    electrostatics_collection: ElectrostaticsCollection
    electrostatics_method: Optional[str]
    periodic: bool


def _process_nonbonded_forces(
    interchange: "Interchange",
    system: openmm.System,
    combine_nonbonded_forces: bool = False,
) -> dict[Union[int, VirtualSiteKey], int]:
    """
    Process the non-bonded collections in an Interchange into corresponding openmm objects.

    This typically involves processing the vdW and Electrostatics sections of an Interchange object
    into a corresponding openmm.NonbondedForce (if `combine_nonbonded_forces=True`) or a
    collection of other forces (NonbondedForce, CustomNonbondedForce, CustomBondForce) if
    `combine_nonbondoed_forces=False`.

    """
    from openff.interchange.common._nonbonded import _NonbondedCollection

    for collection in interchange.collections.values():
        if isinstance(collection, _NonbondedCollection):
            break
    else:
        # If there are no non-bonded collections, assume here that there can be no virtual sites,
        # so just return an i-i mapping between OpenFF and OpenMM indices
        return {i: i for i in range(interchange.topology.n_atoms)}

    has_virtual_sites = "VirtualSites" in interchange.collections

    if has_virtual_sites:
        from openff.interchange.interop._virtual_sites import (
            _virtual_site_parent_molecule_mapping,
        )
        from openff.interchange.interop.openmm._virtual_sites import (
            _check_virtual_site_exclusion_policy,
        )

        virtual_sites = interchange["VirtualSites"]

        _check_virtual_site_exclusion_policy(virtual_sites)

        virtual_site_molecule_map: dict[
            VirtualSiteKey,
            int,
        ] = _virtual_site_parent_molecule_mapping(interchange)

        molecule_virtual_site_map: dict[int, list[VirtualSiteKey]] = defaultdict(list)

        for virtual_site_key, molecule_index in virtual_site_molecule_map.items():
            molecule_virtual_site_map[molecule_index].append(virtual_site_key)

    else:
        molecule_virtual_site_map = defaultdict(list)

    # Mapping between OpenFF "particles" and OpenMM particles (via index). OpenFF objects
    # (keys) are either atom indices (if atoms) or `VirtualSitesKey`s if virtual sites
    # openff_openmm_particle_map: Dict[Union[int, VirtualSiteKey], int] = dict()
    openff_openmm_particle_map = _add_particles_to_system(
        interchange,
        system,
        molecule_virtual_site_map,
    )

    # TODO: Process ElectrostaticsHandler.exception_potential
    has_vdw = False

    for name, collection in interchange.collections.items():
        if name == "vdW":
            has_vdw = True
            break
        if collection.is_plugin:
            # TODO: Here is where to detect an electrostatics plugin, if one ever exists
            if collection.acts_as == "vdW":
                has_vdw = True
                break

    if not has_vdw:
        if has_virtual_sites:
            raise UnsupportedExportError(
                "Virtual sites with no vdW handler not currently supported. If this use case is "
                "important to you, please raise an issue describing the functionality you wish to "
                "see.",
            )

        try:
            interchange["Electrostatics"]
        except LookupError:
            raise InternalInconsistencyError(
                "In a confused state, could not find any vdW interactions but also failed to find "
                "any electrostatics collection. This is a supported use case but should have been caught "
                "earlier in this function. Please file an issue with a minimal reproducing example.",
            )

    _data = _prepare_input_data(interchange)

    if combine_nonbonded_forces:
        _func = _create_single_nonbonded_force
    else:
        _func = _create_multiple_nonbonded_forces

    _func(
        _data,
        interchange,
        system,
        molecule_virtual_site_map,
        openff_openmm_particle_map,
    )

    return openff_openmm_particle_map


def _add_particles_to_system(
    interchange: "Interchange",
    system: openmm.System,
    molecule_virtual_site_map,
) -> dict[Union[int, VirtualSiteKey], int]:
    openff_openmm_particle_map: dict[Union[int, VirtualSiteKey], int] = dict()

    for molecule in interchange.topology.molecules:
        for atom in molecule.atoms:
            atom_index = interchange.topology.atom_index(atom)

            # Skip unit check for speed, trust that the toolkit reports mass in Dalton
            system_index = system.addParticle(mass=atom.mass.m)

            openff_openmm_particle_map[atom_index] = system_index

        for virtual_site_key in molecule_virtual_site_map[
            interchange.topology.molecule_index(molecule)
        ]:
            from openff.interchange.interop.openmm._virtual_sites import (
                _create_openmm_virtual_site,
                _create_virtual_site_object,
            )

            system_index = system.addParticle(mass=0.0)

            openff_openmm_particle_map[virtual_site_key] = system_index

            virtual_site_potential = interchange["VirtualSites"].potentials[
                interchange["VirtualSites"].key_map[virtual_site_key]
            ]

            virtual_site_object = _create_virtual_site_object(
                virtual_site_key,
                virtual_site_potential,
            )

            openmm_particle: openmm.VirtualSite = _create_openmm_virtual_site(
                virtual_site_object,
                openff_openmm_particle_map,
            )

            system.setVirtualSite(system_index, openmm_particle)

    return openff_openmm_particle_map


def _prepare_input_data(interchange: "Interchange") -> _NonbondedData:
    try:
        vdw: "vdWCollection" = interchange["vdW"]
    except LookupError:
        for collection in interchange.collections.values():
            if collection.is_plugin:
                if collection.acts_as == "vdW":
                    # We can't be completely sure all plugins subclass out of vdWCollection here
                    vdw = collection  # type: ignore[assignment]
                    break
        else:
            vdw = None  # type: ignore[assignment]

    if vdw:
        vdw_cutoff: Optional[unit.Quanaity] = vdw.cutoff
        vdw_method: Optional[str] = getattr(vdw, "method", "cutoff").lower()
        mixing_rule: Optional[str] = getattr(vdw, "mixing_rule", None)
        vdw_expression: Optional[str] = vdw.expression.replace("**", "^")
    else:
        vdw_cutoff = None
        vdw_method = None
        mixing_rule = None
        vdw_expression = None

    try:
        electrostatics: "ElectrostaticsCollection" = interchange["Electrostatics"]
    except LookupError:
        electrostatics = None  # type: ignore[assignment]

    if electrostatics is None:
        electrostatics_method: Optional[str] = None
    else:
        if interchange.box is None:
            electrostatics_method = getattr(
                electrostatics,
                "nonperiodic_potential",
                "Coulomb",
            )
        else:
            electrostatics_method = getattr(electrostatics, "periodic_potential", _PME)

    return _NonbondedData(
        vdw_collection=vdw,
        vdw_cutoff=vdw_cutoff,
        vdw_method=vdw_method,
        vdw_expression=vdw_expression,
        mixing_rule=mixing_rule,
        electrostatics_collection=electrostatics,
        electrostatics_method=electrostatics_method,
        periodic=interchange.box is None,
    )


def _create_single_nonbonded_force(
    data: _NonbondedData,
    interchange: "Interchange",
    system: openmm.System,
    molecule_virtual_site_map: dict["Molecule", list[VirtualSiteKey]],
    openff_openmm_particle_map: dict[Union[int, VirtualSiteKey], int],
):
    """Create a single openmm.NonbondedForce from vdW/electrostatics/virtual site collections."""
    if data.mixing_rule not in ("lorentz-berthelot", None):
        raise UnsupportedExportError(
            "OpenMM's default NonbondedForce only supports Lorentz-Berthelot mixing rules. "
            f"Found {data.mixing_rule}. "
            "Try setting `combine_nonbonded_forces=False`.",
        )

    if molecule_virtual_site_map in (None, dict()):
        has_virtual_sites = False
    elif all([len(v) == 0 for v in molecule_virtual_site_map.values()]):
        has_virtual_sites = False
    else:
        has_virtual_sites = True

    non_bonded_force = openmm.NonbondedForce()
    non_bonded_force.setName("Nonbonded force")
    system.addForce(non_bonded_force)

    if interchange.box is None:
        if (data.vdw_method in ("cutoff", None)) and (
            data.electrostatics_method in ("Coulomb", None)
        ):
            non_bonded_force.setNonbondedMethod(openmm.NonbondedForce.NoCutoff)
            non_bonded_force.setUseDispersionCorrection(True)
            if data.vdw_cutoff:
                non_bonded_force.setCutoffDistance(
                    to_openmm_quantity(data.vdw_cutoff),
                )
        else:
            raise UnsupportedCutoffMethodError(
                f"Combination of non-bonded cutoff methods {data.vdw_method} (vdW) and "
                f"{data.electrostatics_method} (Electrostatics) not currently supported or "
                f"invalid with `combine_nonbonded_forces=True` and `.box={interchange.box}`.",
            )

    else:
        if data.vdw_method in ("cutoff", None) and data.electrostatics_method in (
            _PME,
            None,
        ):
            non_bonded_force.setNonbondedMethod(openmm.NonbondedForce.PME)
            non_bonded_force.setEwaldErrorTolerance(1.0e-4)
            non_bonded_force.setUseDispersionCorrection(True)
            if not data.vdw_cutoff:
                # With no vdW handler and/or ambiguous cutoff, cannot set it,
                # thereforce silently fall back to OpenMM's default. It's not
                # clear if this value matters with only (PME) charges and no
                # vdW interactions in the system.
                pass
            else:
                non_bonded_force.setCutoffDistance(
                    to_openmm_quantity(data.vdw_cutoff),
                )
<<<<<<< HEAD

        elif data["vdw_method"] == "pme" and data["electrostatics_method"] == _PME:
=======
        elif data.vdw_method == "pme" and data.electrostatics_method == _PME:
>>>>>>> 0a475672
            non_bonded_force.setNonbondedMethod(openmm.NonbondedForce.LJPME)
            non_bonded_force.setEwaldErrorTolerance(1.0e-4)

        elif data["vdw_method"] == data["electrostatics_method"] == "cutoff":
            if data["vdw_cutoff"] != data["electrostatics_collection"].cutoff:
                raise UnsupportedExportError(
                    "If using cutoff vdW and electrostatics, cutoffs must match.",
                )

            non_bonded_force.setNonbondedMethod(openmm.NonbondedForce.CutoffPeriodic)
            non_bonded_force.setCutoffDistance(
                to_openmm_quantity(data["vdw_cutoff"]),
            )

        else:
            raise UnsupportedCutoffMethodError(
                f"Combination of non-bonded cutoff methods {data.vdw_method} (vdW) and "
                "{data.electrostatics_method} (Electrostatics) not currently supported or invalid with "
                f"`combine_nonbonded_forces=True` and `.box={interchange.box}`.",
            )

    if data.electrostatics_collection is not None:
        if has_virtual_sites:
            partial_charges = data.electrostatics_collection.charges_with_virtual_sites
        else:
            partial_charges = data.electrostatics_collection.charges

    # mapping between (openmm) index of each atom and the (openmm) index of each virtual particle
    #   of that parent atom (if any)
    # if no virtual sites at all, this remains an empty dict
    parent_virtual_particle_mapping: DefaultDict[int, list[int]] = defaultdict(list)

    vdw = data.vdw_collection

    for molecule in interchange.topology.molecules:
        for atom in molecule.atoms:
            non_bonded_force.addParticle(0.0, 1.0, 0.0)

            atom_index = interchange.topology.atom_index(atom)

            top_key = TopologyKey(atom_indices=(atom_index,))

            if data.electrostatics_collection is not None:
                partial_charge = partial_charges[top_key].m_as(off_unit.e)
            else:
                partial_charge = 0.0

            if vdw is not None:
                pot_key = vdw.key_map[top_key]

                sigma = vdw.potentials[pot_key].parameters["sigma"]
                epsilon = vdw.potentials[pot_key].parameters["epsilon"]

                sigma = sigma.m_as(off_unit.nanometer)
                epsilon = epsilon.m_as(off_unit.kilojoule / off_unit.mol)
            else:
                sigma = unit.Quantity(0.0, unit.nanometer)
                epsilon = unit.Quantity(0.0, unit.kilojoules_per_mole)

            openmm_atom_index = openff_openmm_particle_map[atom_index]

            non_bonded_force.setParticleParameters(
                openmm_atom_index,
                partial_charge,
                sigma,
                epsilon,
            )

        if has_virtual_sites:
            molecule_index = interchange.topology.molecule_index(molecule)
        else:
            continue

        for virtual_site_key in molecule_virtual_site_map[molecule_index]:
            # TODO: Move this function to openff/interchange/interop/_particles.py ?
            from openff.interchange.interop.openmm._virtual_sites import (
                _create_openmm_virtual_site,
                _create_virtual_site_object,
            )

            _potential_key = interchange["VirtualSites"].key_map[virtual_site_key]
            virtual_site_potential = interchange["VirtualSites"].potentials[
                _potential_key
            ]
            virtual_site_object = _create_virtual_site_object(
                virtual_site_key,
                virtual_site_potential,
            )

            openmm_particle: openmm.VirtualSite = _create_openmm_virtual_site(
                virtual_site_object,
                openff_openmm_particle_map,
            )

            vdw = interchange["vdW"]
            coul = interchange["Electrostatics"]

            vdw_key = vdw.key_map.get(virtual_site_key)
            coul_key = coul.key_map.get(virtual_site_key)
            if vdw_key is None or coul_key is None:
                raise InternalInconsistencyError(
                    f"Virtual site {virtual_site_key} is not associated with any "
                    "vdW and/or electrostatics interactions",
                )

            charge_increments = coul.potentials[coul_key].parameters[
                "charge_increments"
            ]
            charge = to_openmm_quantity(-sum(charge_increments))

            vdw_parameters = vdw.potentials[vdw_key].parameters
            sigma = to_openmm_quantity(vdw_parameters["sigma"])
            epsilon = to_openmm_quantity(vdw_parameters["epsilon"])

            system_index: int = openff_openmm_particle_map[virtual_site_key]
            force_index = non_bonded_force.addParticle(charge, sigma, epsilon)

            if system_index != force_index:
                raise InternalInconsistencyError(
                    "Mismatch in system and force indexing",
                )

            parent_atom_index = openff_openmm_particle_map[
                virtual_site_object.orientations[0]
            ]

            parent_virtual_particle_mapping[parent_atom_index].append(force_index)

            system.setVirtualSite(system_index, openmm_particle)

    _create_exceptions(
        data,
        non_bonded_force,
        interchange,
        openff_openmm_particle_map,
        parent_virtual_particle_mapping,
    )

    _apply_switching_function(data.vdw_collection, non_bonded_force)


def _create_exceptions(
    data: _NonbondedData,
    non_bonded_force: openmm.NonbondedForce,
    interchange: "Interchange",
    openff_openmm_particle_map: dict,
    parent_virtual_particle_mapping: DefaultDict[int, list[int]],
):
    # The topology indices reported by toolkit methods must be converted to openmm indices
    bonds = [
        sorted(
            openff_openmm_particle_map[interchange.topology.atom_index(a)]
            for a in bond.atoms
        )
        for bond in interchange.topology.bonds
    ]

    coul_14 = getattr(data.electrostatics_collection, "scale_14", 1.0)
    vdw_14 = getattr(data.vdw_collection, "scale_14", 1.0)

    # First, create all atom-atom exceptions according to the conventional pattern
    non_bonded_force.createExceptionsFromBonds(
        bonds=bonds,
        coulomb14Scale=coul_14,
        lj14Scale=vdw_14,
    )

    # Faster to loop through exceptions and look up parents than opposite
    if parent_virtual_particle_mapping not in (None, dict()):
        # First add exceptions between each virtual particle and parent atom
        for (
            parent,
            virtual_particles_of_this_parent,
        ) in parent_virtual_particle_mapping.items():
            for virtual_particle in virtual_particles_of_this_parent:
                # These indices are of the OpenMM particles, so no need to use map
                non_bonded_force.addException(
                    parent,
                    virtual_particle,
                    0.0,
                    1.0,
                    0.0,
                    True,
                )

        for exception_index in range(non_bonded_force.getNumExceptions()):
            # These particles should only be atoms in this loop
            (
                p1,
                p2,
                charge_prod,
                _,
                epsilon,
            ) = non_bonded_force.getExceptionParameters(exception_index)
            for virtual_particle_of_p1 in parent_virtual_particle_mapping[p1]:
                # If this iterable is not empty, add an exception between p1's virtual
                # particle and the "other" atom in p1's exception
                if virtual_particle_of_p1 == p2:
                    continue

                if charge_prod._value == epsilon._value == 0.0:
                    non_bonded_force.addException(
                        particle1=virtual_particle_of_p1,
                        particle2=p2,
                        chargeProd=0.0,
                        sigma=1.0,
                        epsilon=0.0,
                        replace=True,
                    )
                else:
                    # TODO: Pass mixing rule into Decide on best logic for inheriting scaled 1-4 interactions
                    v1_parameters = non_bonded_force.getParticleParameters(
                        virtual_particle_of_p1,
                    )
                    p2_parameters = non_bonded_force.getParticleParameters(p2)
                    non_bonded_force.addException(
                        particle1=virtual_particle_of_p1,
                        particle2=p2,
                        chargeProd=v1_parameters[0] * p2_parameters[0],
                        sigma=(v1_parameters[1] + p2_parameters[1]) * 0.5,
                        epsilon=(v1_parameters[2] * p2_parameters[2]) ** 0.5,
                    )
            for virtual_particle_of_p2 in parent_virtual_particle_mapping[p2]:
                # If this iterable is not empty, add an exception between p1's virtual
                # particle and the "other" atom in p1's exception
                if virtual_particle_of_p2 == p1:
                    continue

                if charge_prod._value == epsilon._value == 0.0:
                    non_bonded_force.addException(
                        particle1=virtual_particle_of_p2,
                        particle2=p1,
                        chargeProd=0.0,
                        sigma=1.0,
                        epsilon=0.0,
                        replace=True,
                    )
                else:
                    # TODO: Pass mixing rule into Decide on best logic for inheriting scaled 1-4 interactions
                    v2_parameters = non_bonded_force.getParticleParameters(
                        virtual_particle_of_p2,
                    )
                    p1_parameters = non_bonded_force.getParticleParameters(p1)
                    non_bonded_force.addException(
                        particle1=virtual_particle_of_p2,
                        particle2=p1,
                        chargeProd=v2_parameters[0] * p1_parameters[0],
                        sigma=(v2_parameters[1] + p1_parameters[1]) * 0.5,
                        epsilon=(v2_parameters[2] * p1_parameters[2]) ** 0.5,
                    )


def _create_multiple_nonbonded_forces(
    data: _NonbondedData,
    interchange: "Interchange",
    system: openmm.System,
    molecule_virtual_site_map: dict,
    openff_openmm_particle_map: dict[Union[int, VirtualSiteKey], int],
):
    from openff.interchange.components.toolkit import _get_14_pairs

    if molecule_virtual_site_map in (None, dict()):
        has_virtual_sites = False
    elif all([len(v) == 0 for v in molecule_virtual_site_map.values()]):
        has_virtual_sites = False
    else:
        has_virtual_sites = True

    vdw_force = _create_vdw_force(
        data,
        interchange,
        molecule_virtual_site_map,
        has_virtual_sites,
    )

    electrostatics_force: openmm.NonbondedForce = _create_electrostatics_force(
        data,
        interchange,
        molecule_virtual_site_map,
        has_virtual_sites,
        openff_openmm_particle_map,
    )

    _set_particle_parameters(
        data,
        vdw_force,
        electrostatics_force,
        interchange,
        has_virtual_sites,
        molecule_virtual_site_map,
        openff_openmm_particle_map,
    )

    # Attempting to match the value used internally by OpenMM; The source of this value is likely
    # https://github.com/openmm/openmm/issues/1149#issuecomment-250299854
    # 1 / * (4pi * eps0) * elementary_charge ** 2 / nanometer ** 2
    coul_const = 138.935456  # kJ/nm

    if vdw_force is not None:
        vdw = data.vdw_collection

        if vdw.is_plugin:
            # TODO: Custom mixing rules in plugins is untested
            vdw_14_force = openmm.CustomBondForce(
                _get_scaled_potential_function(data.vdw_expression),
            )
            vdw_14_force.setName("vdW 1-4 force")

            # feed in r_min1, epsilon1, ..., r_min2, epsilon2, ... each as individual parameters
            for index in [1, 2]:
                for parameter in vdw.potential_parameters():
                    vdw_14_force.addPerBondParameter(f"{parameter}{str(index)}")

            vdw_14_force.addGlobalParameter("scale14", vdw.scale_14)

            for global_parameter in vdw.global_parameters():
                vdw_14_force.addGlobalParameter(
                    global_parameter,
                    getattr(vdw, global_parameter).m,
                )

            for term, value in data.vdw_collection.pre_computed_terms().items():
                vdw_14_force.addGlobalParameter(term, value)

        else:
            vdw_expression: str = data.vdw_expression

            vdw_14_force = openmm.CustomBondForce(vdw_expression)
            vdw_14_force.setName("vdW 1-4 force")

            for parameter in vdw.potential_parameters():
                vdw_14_force.addPerBondParameter(f"{parameter}")

        vdw_14_force.setUsesPeriodicBoundaryConditions(interchange.box is not None)

    else:
        vdw_14_force = None

    coul_14_force = openmm.CustomBondForce(f"{coul_const}*qq/r")
    coul_14_force.setName("Electrostatics 1-4 force")
    coul_14_force.addPerBondParameter("qq")
    coul_14_force.setUsesPeriodicBoundaryConditions(interchange.box is not None)

    coul_14, vdw_14 = _get_14_scaling_factors(data)

    openmm_pairs = list()

    for atom1, atom2 in _get_14_pairs(interchange.topology):
        openff_indices = (
            interchange.topology.atom_index(atom1),
            interchange.topology.atom_index(atom2),
        )

        openmm_indices = (
            openff_openmm_particle_map[openff_indices[0]],
            openff_openmm_particle_map[openff_indices[1]],
        )

        openmm_pairs.append(openmm_indices)

    if electrostatics_force is not None:
        for i in range(electrostatics_force.getNumExceptions()):
            (p1, p2, _, _, _) = electrostatics_force.getExceptionParameters(i)

            if (p1, p2) in openmm_pairs or (p2, p1) in openmm_pairs:
                if vdw_force is not None:
                    if data.vdw_collection.is_plugin:
                        # Since we fed in in r_min1, epsilon1, ..., r_min2, epsilon2, ...
                        # each as individual parameters, we need to prepare a list of
                        # length 2 * len(potential_parameters) to this constructor
                        parameters1 = vdw_force.getParticleParameters(p1)
                        parameters2 = vdw_force.getParticleParameters(p2)
                        vdw_14_force.addBond(p1, p2, [*parameters1, *parameters2])

                    else:
                        # Look up the vdW parameters for each particle
                        sig1, eps1 = vdw_force.getParticleParameters(p1)
                        sig2, eps2 = vdw_force.getParticleParameters(p2)

                        # manually compute ...
                        if data.mixing_rule == "lorentz-berthelot":
                            sig_14 = (sig1 + sig2) * 0.5
                            eps_14 = (eps1 * eps2) ** 0.5 * vdw_14
                        elif data.mixing_rule == "geometric":
                            sig_14 = (sig1 * sig2) ** 0.5
                            eps_14 = (eps1 * eps2) ** 0.5 * vdw_14
                        else:
                            raise UnsupportedExportError(
                                f"Unsupported mixing rule: {data['mixing_rule']}",
                            )

                        # ... and set the 1-4 interactions
                        vdw_14_force.addBond(p1, p2, [sig_14, eps_14])

                # Look up the partial charges for each particle
                q1 = electrostatics_force.getParticleParameters(p1)[0]
                q2 = electrostatics_force.getParticleParameters(p2)[0]

                # manually compute ...
                qq = q1 * q2 * coul_14

                # ... and set the 1-4 interactions
                coul_14_force.addBond(p1, p2, [qq])

            if vdw_force is not None:
                vdw_force.addExclusion(p1, p2)

            if electrostatics_force is not None:
                electrostatics_force.setExceptionParameters(i, p1, p2, 0.0, 0.0, 0.0)

    for force in [vdw_force, electrostatics_force, vdw_14_force, coul_14_force]:
        if force is not None:
            system.addForce(force)

    if vdw_force is not None and electrostatics_force is not None:
        if (vdw_force.getNonbondedMethod() > 0) ^ (
            electrostatics_force.getNonbondedMethod() > 0
        ):
            raise UnsupportedCutoffMethodError(
                "When using `openmm.CustomNonbondedForce`, vdW and electrostatics cutoff methods "
                "must agree on whether or not periodic boundary conditions should be used."
                f"OpenMM will throw an error. Found vdw method {vdw_force.getNonbondedMethod()}, "
                f"and electrostatics method {electrostatics_force.getNonbondedMethod()}, ",
            )


def _create_vdw_force(
    data: _NonbondedData,
    interchange: "Interchange",
    molecule_virtual_site_map: dict[int, list[VirtualSiteKey]],
    has_virtual_sites: bool,
) -> Optional[openmm.CustomNonbondedForce]:
    vdw_collection: Optional["vdWCollection"] = data.vdw_collection

    if vdw_collection is None:
        return None

    vdw_expression: str = data.vdw_expression  # type: ignore[assignment]
    mixing_rule_expression: str = _MIXING_RULE_EXPRESSIONS.get(
        data.mixing_rule,
        "",
    )

    vdw_force = openmm.CustomNonbondedForce(
        f"{vdw_expression}"
        if mixing_rule_expression in (None, "")
        else f"{vdw_expression}; {mixing_rule_expression}",
    )
    vdw_force.setName("vdW force")

    for potential_parameter in vdw_collection.potential_parameters():
        vdw_force.addPerParticleParameter(potential_parameter)

    if vdw_collection.is_plugin:
        # TODO: Move this block outside of the plugin conditional
        for global_parameter in vdw_collection.global_parameters():
            vdw_force.addGlobalParameter(
                global_parameter,
                getattr(vdw_collection, global_parameter).m,
            )

        for term, value in vdw_collection.pre_computed_terms().items():
            vdw_force.addGlobalParameter(term, value)

    for molecule in interchange.topology.molecules:
        for _ in molecule.atoms:
            vdw_force.addParticle(vdw_collection.default_parameter_values())

        if has_virtual_sites:
            molecule_index = interchange.topology.molecule_index(molecule)
            for _ in molecule_virtual_site_map[molecule_index]:
                vdw_force.addParticle(vdw_collection.default_parameter_values())

    if data.vdw_method == "cutoff":
        if interchange.box is None:
            vdw_force.setNonbondedMethod(openmm.NonbondedForce.CutoffNonPeriodic)
        else:
            vdw_force.setNonbondedMethod(openmm.NonbondedForce.CutoffPeriodic)
        vdw_force.setUseLongRangeCorrection(True)
        vdw_force.setCutoffDistance(to_openmm_quantity(data.vdw_cutoff))

        _apply_switching_function(vdw_collection, vdw_force)

    elif data.vdw_method == "pme":
        if interchange.box is None:
            raise UnsupportedCutoffMethodError(
                "vdW method pme/ljpme is not valid for non-periodic systems.",
            )
        else:
            raise UnsupportedCutoffMethodError(
                "LJ-PME with split non-bonded forces is not supported due to openmm.CustomNonbondedForce "
                "not supporting PME. If also using PME electrostatics, try `combine_nonbonded_forces=True`,  "
                "which should produce a single force with NonbondedForce.LJPME, which uses PME for both "
                "electrostatics and LJ forces tersm. If your use case would benenfit from split non-bonded "
                "forces with LJPME, please file an feature request.",
            )

    return vdw_force


def _create_electrostatics_force(
    data: _NonbondedData,
    interchange: "Interchange",
    molecule_virtual_site_map: dict[int, list[VirtualSiteKey]],
    has_virtual_sites: bool,
    openff_openmm_particle_map,
) -> Optional[openmm.NonbondedForce]:
    if data.electrostatics_collection is None:
        return None

    electrostatics_force = openmm.NonbondedForce()
    electrostatics_force.setName("Electrostatics force")

    # mapping between (openmm) index of each atom and the (openmm) index of each virtual particle
    #   of that parent atom (if any)
    # if no virtual sites at all, this remains an empty dict
    parent_virtual_particle_mapping: DefaultDict[int, list[int]] = defaultdict(list)

    for molecule in interchange.topology.molecules:
        for _ in molecule.atoms:
            electrostatics_force.addParticle(0.0, 1.0, 0.0)

        if has_virtual_sites:
            molecule_index = interchange.topology.molecule_index(molecule)
            for virtual_site_key in molecule_virtual_site_map[molecule_index]:
                force_index = electrostatics_force.addParticle(0.0, 1.0, 0.0)

                parent_atom_index = virtual_site_key.orientation_atom_indices[0]
                parent_virtual_particle_mapping[
                    openff_openmm_particle_map[parent_atom_index]
                ].append(force_index)

    if data.electrostatics_method == "reaction-field":
        raise UnsupportedCutoffMethodError(
            "Reaction field electrostatics not supported. If this use case is important to you, "
            "please raise an issue describing the scope of functionality you would like to use.",
        )

    elif data.electrostatics_method == _PME:
        electrostatics_force.setNonbondedMethod(openmm.NonbondedForce.PME)
        electrostatics_force.setEwaldErrorTolerance(1.0e-4)
        electrostatics_force.setUseDispersionCorrection(True)
        if data.vdw_cutoff is not None:
            # All nonbonded forces must use the same cutoff, even though PME doesn't have a cutoff
            electrostatics_force.setCutoffDistance(
                to_openmm_quantity(data.vdw_cutoff),
            )
    elif data.electrostatics_method == "Coulomb":
        if interchange.box is None:
            electrostatics_force.setNonbondedMethod(openmm.NonbondedForce.NoCutoff)
        else:
            raise UnsupportedCutoffMethodError(
                f"Electrostatics method {data.electrostatics_method} ambiguous with a periodic system.",
            )

<<<<<<< HEAD
    elif data["electrostatics_method"] == "cutoff":
        if interchange.box is None:
            electrostatics_force.setNonbondedMethod(
                openmm.NonbondedForce.CutoffNonPeriodic,
            )

        else:
            electrostatics_force.setNonbondedMethod(
                openmm.NonbondedForce.CutoffPeriodic,
            )

        electrostatics_force.setCutoffDistance(
            data["electrostatics_collection"].cutoff.m_as(off_unit.nanometer),
        )

=======
    elif data.electrostatics_method == "cutoff":
        raise UnsupportedCutoffMethodError(
            "OpenMM does not support electrostatics with a hard cutoff.",
        )
>>>>>>> 0a475672
    else:
        raise UnsupportedCutoffMethodError(
            f"Electrostatics method {data.electrostatics_method} not supported",
        )

    _create_exceptions(
        data,
        electrostatics_force,
        interchange,
        openff_openmm_particle_map,
        parent_virtual_particle_mapping,
    )
    return electrostatics_force


def _set_particle_parameters(
    data: _NonbondedData,
    vdw_force: openmm.CustomNonbondedForce,
    electrostatics_force: openmm.NonbondedForce,
    interchange: "Interchange",
    has_virtual_sites: bool,
    molecule_virtual_site_map: dict[int, list[VirtualSiteKey]],
    openff_openmm_particle_map: dict[Union[int, VirtualSiteKey], int],
):
    if electrostatics_force is not None:
        electrostatics: ElectrostaticsCollection = data.electrostatics_collection

        partial_charges = getattr(
            electrostatics,
            "charges_with_virtual_sites" if has_virtual_sites else "charges",
        )

    else:
        partial_charges = None

    vdw: "vdWCollection" = data.vdw_collection

    for molecule in interchange.topology.molecules:
        for atom in molecule.atoms:
            atom_index = interchange.topology.atom_index(atom)
            particle_index = openff_openmm_particle_map[atom_index]
            # TODO: Actually process virtual site vdW parameters here

            top_key = TopologyKey(atom_indices=(atom_index,))

            if partial_charges is not None:
                partial_charge = partial_charges[top_key].m_as(off_unit.e)
            else:
                partial_charge = 0.0

            if vdw is not None:
                pot_key = vdw.key_map[top_key]

                if vdw.is_plugin:
                    parameters = vdw.potentials[pot_key].parameters

                    if hasattr(vdw, "modify_parameters"):
                        # This method strips units ..
                        parameters = vdw.modify_parameters(parameters)
                    else:
                        # so manually strip them if the method is not present
                        parameters = {key: val.m for key, val in parameters.items()}

                else:
                    sigma = vdw.potentials[pot_key].parameters["sigma"]
                    epsilon = vdw.potentials[pot_key].parameters["epsilon"]

                    sigma = sigma.m_as(off_unit.nanometer)
                    epsilon = epsilon.m_as(off_unit.kilojoule / off_unit.mol)
            else:
                sigma = unit.Quantity(0.0, unit.nanometer)
                epsilon = unit.Quantity(0.0, unit.kilojoules_per_mole)

            if vdw_force is not None:
                if vdw.is_plugin:
                    vdw_force.setParticleParameters(
                        particle_index,
                        [*parameters.values()],
                    )
                else:
                    vdw_force.setParticleParameters(particle_index, [sigma, epsilon])

            if electrostatics_force is not None:
                electrostatics_force.setParticleParameters(
                    particle_index,
                    partial_charge,
                    0.0,
                    0.0,
                )

        for virtual_site_key in molecule_virtual_site_map[
            interchange.topology.molecule_index(molecule)
        ]:
            # TODO: Also set the vdW parameters, including figuring out how to wire up
            #       custom non-bonded functional forms
            particle_index = openff_openmm_particle_map[virtual_site_key]

            partial_charge = partial_charges[virtual_site_key].m_as(off_unit.e)

            if electrostatics_force is not None:
                electrostatics_force.setParticleParameters(
                    particle_index,
                    partial_charges[virtual_site_key].m_as(off_unit.e),
                    0.0,
                    0.0,
                )


def _get_14_scaling_factors(data: _NonbondedData) -> tuple[float, float]:
    if data.electrostatics_collection is None:
        coul_14 = 1.0
    else:
        coul_14 = data.electrostatics_collection.scale_14

    if data.vdw_collection is None:
        vdw_14 = 1.0
    else:
        vdw_14 = data.vdw_collection.scale_14

    return coul_14, vdw_14


def _apply_switching_function(
    vdw_collection: "vdWCollection",
    force: openmm.NonbondedForce,
):
    if not hasattr(force, "setUseSwitchingFunction"):
        raise CannotSetSwitchingFunctionError(
            "Attempting to set switching function on an OpenMM force that does nont support it."
            f"Passed force of type {type(force)}.",
        )
    if getattr(vdw_collection, "switch_width", None) is None:
        force.setUseSwitchingFunction(False)
    elif vdw_collection.switch_width.m == 0.0:
        force.setUseSwitchingFunction(False)
    else:
        switching_distance = to_openmm_quantity(
            vdw_collection.cutoff - vdw_collection.switch_width,
        )

        if switching_distance._value < 0:
            raise UnsupportedCutoffMethodError(
                "Found a `switch_width` greater than the cutoff distance. It's not clear "
                "what this means and it's probably invalid. Found "
                f"switch_width{vdw_collection.switch_width} and cutoff {vdw_collection.cutoff}",
            )

        force.setUseSwitchingFunction(True)
        force.setSwitchingDistance(switching_distance)


def _get_scaled_potential_function(potential: str) -> str:
    # https://github.com/openforcefield/smirnoff-plugins/blob/979907fc93e8b6217d40e6f469809c230b86b012/smirnoff_plugins/handlers/nonbonded.py#L63-L83
    split_potential = potential.split(";")

    for i, expression in enumerate(split_potential):
        if "=" not in expression:
            # This is the actual expression, final energy so modify
            split_potential[i] = f"({expression})*scale14"
            break

    return ";".join(split_potential)<|MERGE_RESOLUTION|>--- conflicted
+++ resolved
@@ -309,12 +309,7 @@
                 non_bonded_force.setCutoffDistance(
                     to_openmm_quantity(data.vdw_cutoff),
                 )
-<<<<<<< HEAD
-
-        elif data["vdw_method"] == "pme" and data["electrostatics_method"] == _PME:
-=======
         elif data.vdw_method == "pme" and data.electrostatics_method == _PME:
->>>>>>> 0a475672
             non_bonded_force.setNonbondedMethod(openmm.NonbondedForce.LJPME)
             non_bonded_force.setEwaldErrorTolerance(1.0e-4)
 
@@ -870,28 +865,10 @@
                 f"Electrostatics method {data.electrostatics_method} ambiguous with a periodic system.",
             )
 
-<<<<<<< HEAD
-    elif data["electrostatics_method"] == "cutoff":
-        if interchange.box is None:
-            electrostatics_force.setNonbondedMethod(
-                openmm.NonbondedForce.CutoffNonPeriodic,
-            )
-
-        else:
-            electrostatics_force.setNonbondedMethod(
-                openmm.NonbondedForce.CutoffPeriodic,
-            )
-
-        electrostatics_force.setCutoffDistance(
-            data["electrostatics_collection"].cutoff.m_as(off_unit.nanometer),
-        )
-
-=======
     elif data.electrostatics_method == "cutoff":
         raise UnsupportedCutoffMethodError(
             "OpenMM does not support electrostatics with a hard cutoff.",
         )
->>>>>>> 0a475672
     else:
         raise UnsupportedCutoffMethodError(
             f"Electrostatics method {data.electrostatics_method} not supported",
