"""Interfaces with Amber."""
import textwrap
from copy import deepcopy
from pathlib import Path
from typing import TYPE_CHECKING, Dict, List, Optional, Union

import numpy as np
from openff.units import unit

from openff.interchange.components.toolkit import _get_num_h_bonds
<<<<<<< HEAD
from openff.interchange.constants import _PME
=======
from openff.interchange.constants import (
    AMBER_COULOMBS_CONSTANT,
    kcal_mol,
    kcal_mol_a2,
    kcal_mol_rad2,
)
>>>>>>> 7ddbfdee
from openff.interchange.exceptions import UnsupportedExportError

if TYPE_CHECKING:
    from openff.interchange import Interchange
    from openff.interchange.models import PotentialKey


def _write_text_blob(file, blob):
    if blob == "":
        file.write("\n")
    else:
        for line in textwrap.wrap(blob, width=80, drop_whitespace=False):
            file.write(line + "\n")


def _get_exclusion_lists(topology):

    number_excluded_atoms: List[int] = list()
    excluded_atoms_list: List[int] = list()

    for atom1 in topology.atoms:
        # Excluded atoms _on this atom_
        tmp = list()
        atom1_index = topology.atom_index(atom1)

        for atom2 in atom1.bonded_atoms:
            atom2_index = topology.atom_index(atom2)

            if atom2_index > atom1_index and atom2_index + 1 not in tmp:
                tmp.append(atom2_index + 1)

            for atom3 in atom2.bonded_atoms:
                atom3_index = topology.atom_index(atom3)

                if atom3_index > atom1_index and atom3_index + 1 not in tmp:
                    tmp.append(atom3_index + 1)

                for atom4 in atom3.bonded_atoms:
                    atom4_index = topology.atom_index(atom4)
                    if atom4_index > atom1_index and atom4_index + 1 not in tmp:
                        tmp.append(atom4_index + 1)

        if len(tmp) == 0:
            tmp.append(0)

        number_excluded_atoms.append(len(tmp))
        for _ in tmp:
            excluded_atoms_list.append(_)

    return number_excluded_atoms, excluded_atoms_list


# TODO: Split this mono-function into smaller functions
def to_prmtop(interchange: "Interchange", file_path: Union[Path, str]):
    """
    Write a .prmtop file. See http://ambermd.org/prmtop.pdf for details.

    """
    if isinstance(file_path, str):
        path = Path(file_path)
    if isinstance(file_path, Path):
        path = file_path

    if interchange["vdW"].mixing_rule != "lorentz-berthelot":
        raise Exception

    if interchange.box is None:
        if interchange["Electrostatics"].periodic_potential != _PME:
            raise UnsupportedExportError(
                f'Electrostatics method PME (`"{_PME}"`) is not valid for a non-periodic system. '
            )

    with open(path, "w") as prmtop:
        import datetime

        now = datetime.datetime.now()
        prmtop.write(
            "%VERSION  VERSION_STAMP = V0001.000  DATE = "
            f"{now.month:02d}/{now.day:02d}/{(now.year % 100):02}  "
            f"{now.hour:02d}:{now.minute:02d}:{now.second:02d}\n"
            "%FLAG TITLE\n"
            "%FORMAT(20a4)\n"
            "\n"
        )

        from openff.interchange.interop.internal.gromacs import _build_typemap

        typemap = _build_typemap(interchange)  # noqa

        potential_key_to_atom_type_mapping: Dict[PotentialKey, int] = {
            key: i for i, key in enumerate(interchange["vdW"].potentials)
        }
        atom_type_indices = [
            potential_key_to_atom_type_mapping[potential_key]
            for potential_key in interchange["vdW"].slot_map.values()
        ]

        potential_key_to_bond_type_mapping: Dict[PotentialKey, int] = {
            key: i for i, key in enumerate(interchange["Bonds"].potentials)
        }

        potential_key_to_angle_type_mapping: Dict[PotentialKey, int] = {
            key: i for i, key in enumerate(interchange["Angles"].potentials)
        }

        dihedral_potentials = dict()
        for key in ["ProperTorsions", "ImproperTorsions"]:
            if key in interchange.handlers:
                dihedral_potentials.update(deepcopy(interchange[key].potentials))  # type: ignore
                dihedral_potentials.update(deepcopy(interchange[key].potentials))  # type: ignore

        potential_key_to_dihedral_type_mapping: Dict[PotentialKey, int] = {
            key: i for i, key in enumerate(dihedral_potentials)
        }

        # Track bonds and angles here also to ensure the 1-2 and 1-3 exclusions are
        # properly applied.
        known_14_pairs: List[List[int]] = list()

        bonds_inc_hydrogen: List[int] = list()
        bonds_without_hydrogen: List[int] = list()

        for bond, key_ in interchange["Bonds"].slot_map.items():
            bond_type_index = potential_key_to_bond_type_mapping[key_]

            atom1 = interchange.topology.atom(bond.atom_indices[0])
            atom2 = interchange.topology.atom(bond.atom_indices[1])

            bond_indices = sorted(bond.atom_indices)

            bonds_list = (
                bonds_inc_hydrogen
                if 1 in (atom1.atomic_number, atom2.atomic_number)
                else bonds_without_hydrogen
            )

            bonds_list.append(bond_indices[0] * 3)
            bonds_list.append(bond_indices[1] * 3)
            bonds_list.append(bond_type_index + 1)

            known_14_pairs.append(bond_indices)
            known_14_pairs.append(list(reversed(bond_indices)))

        angles_inc_hydrogen: List[int] = list()
        angles_without_hydrogen: List[int] = list()

        for angle, key_ in interchange["Angles"].slot_map.items():
            angle_type_index = potential_key_to_angle_type_mapping[key_]

            atom1 = interchange.topology.atom(angle.atom_indices[0])
            atom2 = interchange.topology.atom(angle.atom_indices[1])
            atom3 = interchange.topology.atom(angle.atom_indices[2])

            angle_indices = list(angle.atom_indices)
            angle_indices = (
                angle_indices
                if angle_indices[0] < angle_indices[-1]
                else list(reversed(angle_indices))
            )

            if 1 in [
                atom1.atomic_number,
                atom2.atomic_number,
                atom3.atomic_number,
            ]:
                angles_inc_hydrogen.append(angle_indices[0] * 3)
                angles_inc_hydrogen.append(angle_indices[1] * 3)
                angles_inc_hydrogen.append(angle_indices[2] * 3)
                angles_inc_hydrogen.append(angle_type_index + 1)
            else:
                angles_without_hydrogen.append(angle_indices[0] * 3)
                angles_without_hydrogen.append(angle_indices[1] * 3)
                angles_without_hydrogen.append(angle_indices[2] * 3)
                angles_without_hydrogen.append(angle_type_index + 1)

            known_14_pairs.append([angle_indices[0], angle_indices[-1]])
            known_14_pairs.append([angle_indices[-1], angle_indices[0]])

        dihedrals_inc_hydrogen: List[int] = list()
        dihedrals_without_hydrogen: List[int] = list()

        if "ProperTorsions" in interchange.handlers:
            for dihedral, key_ in interchange["ProperTorsions"].slot_map.items():
                dihedral_type_index = potential_key_to_dihedral_type_mapping[key_]

                atom1 = interchange.topology.atom(dihedral.atom_indices[0])
                atom2 = interchange.topology.atom(dihedral.atom_indices[1])
                atom3 = interchange.topology.atom(dihedral.atom_indices[2])
                atom4 = interchange.topology.atom(dihedral.atom_indices[3])

                # Since 0 can't be negative, attempt to re-arrange this torsion
                # such that the third atom listed is negative.
                # This should only be strictlye necessary when _14_tag is -1, but
                # ParmEd likes to always flip it, and always flipping should be harmless.
                # Could put this in an if block if desired.
                atom3_index = interchange.topology.atom_index(atom3)

                if atom3_index == 0:
                    (atom4, atom3, atom2, atom1) = atom1, atom2, atom3, atom4

                atom1_index = interchange.topology.atom_index(atom1)
                atom2_index = interchange.topology.atom_index(atom2)
                atom3_index = interchange.topology.atom_index(atom3)
                atom4_index = interchange.topology.atom_index(atom4)

                # Need to know _before_ building dihedral lists if this one will need its
                # third atom tagged with a negative sign. From https://ambermd.org/prmtop.pdf:
                # > If the third atom is negative, then the 1-4 non-bonded interactions
                # > for this torsion is not calculated. This is required to avoid
                # > double-counting these non-bonded interactions in some ring systems
                # > and in multi-term torsions.
                if ([atom1_index, atom4_index] in known_14_pairs) or (
                    [atom4_index, atom1_index] in known_14_pairs
                ):
                    _14_tag = -1

                else:
                    known_14_pairs.append([atom1_index, atom4_index])
                    _14_tag = 1

                dihedrals_list = (
                    dihedrals_inc_hydrogen
                    if 1
                    in [
                        atom1.atomic_number,
                        atom2.atomic_number,
                        atom3.atomic_number,
                        atom4.atomic_number,
                    ]
                    else dihedrals_without_hydrogen
                )

                dihedrals_list.append(atom1_index * 3)
                dihedrals_list.append(atom2_index * 3)
                dihedrals_list.append(atom3_index * 3 * _14_tag)
                dihedrals_list.append(atom4_index * 3)
                dihedrals_list.append(dihedral_type_index + 1)

        if "ImproperTorsions" in interchange.handlers:
            for dihedral, key_ in interchange["ImproperTorsions"].slot_map.items():
                dihedral_type_index = potential_key_to_dihedral_type_mapping[key_]

                atom1 = interchange.topology.atom(dihedral.atom_indices[0])
                atom2 = interchange.topology.atom(dihedral.atom_indices[1])
                atom3 = interchange.topology.atom(dihedral.atom_indices[2])
                atom4 = interchange.topology.atom(dihedral.atom_indices[3])

                atom1_index = interchange.topology.atom_index(atom1)
                atom2_index = interchange.topology.atom_index(atom2)
                atom3_index = interchange.topology.atom_index(atom3)
                atom4_index = interchange.topology.atom_index(atom4)

                if ([atom1_index, atom4_index] in known_14_pairs) or (
                    [atom4_index, atom1_index] in known_14_pairs
                ):
                    _14_tag = -1
                else:
                    # Probably no need to append 1-4 pairs here, since 1-4 pairs should not
                    # exist in impropers and should be covered when 1-2 bond and 1-3 angle
                    # pairs are appended to this list. Not actually sure a case in which
                    # an improper can hit this clause?
                    _14_tag = 1

                dihedrals_list = (
                    dihedrals_inc_hydrogen
                    if 1
                    in [
                        atom1.atomic_number,
                        atom2.atomic_number,
                        atom3.atomic_number,
                        atom4.atomic_number,
                    ]
                    else dihedrals_without_hydrogen
                )

                dihedrals_list.append(atom1_index * 3)
                dihedrals_list.append(atom2_index * 3)
                dihedrals_list.append(atom3_index * 3 * _14_tag)
                dihedrals_list.append(atom4_index * 3 * -1)
                dihedrals_list.append(dihedral_type_index + 1)

        number_excluded_atoms, excluded_atoms_list = _get_exclusion_lists(
            interchange.topology
        )

        # total number of atoms
        NATOM = interchange.topology.n_atoms
        # total number of distinct atom types
        NTYPES = len(interchange["vdW"].potentials)
        # number of bonds containing hydrogen
        NBONH = _get_num_h_bonds(interchange.topology)
        # number of bonds not containing hydrogen
        MBONA = interchange.topology.n_bonds - NBONH
        # number of angles containing hydrogen
        NTHETH = int(len(angles_inc_hydrogen) / 4)
        # number of angles not containing hydrogen
        MTHETA = int(len(angles_without_hydrogen) / 4)
        # number of dihedrals containing hydrogen
        NPHIH = int(len(dihedrals_inc_hydrogen) / 5)
        # number of dihedrals not containing hydrogen
        MPHIA = int(len(dihedrals_without_hydrogen) / 5)
        NHPARM = 0  # : currently not used
        NPARM = 0  # : used to determine if addles created prmtop
        # number of excluded atoms
        NNB = len(excluded_atoms_list)
        # number of residues
        NRES = max(1, len([*interchange.topology.hierarchy_iterator("residues")]))
        NBONA = MBONA  # : MBONA + number of constraint bonds
        NTHETA = MTHETA  # : MTHETA + number of constraint angles
        NPHIA = MPHIA  # : MPHIA + number of constraint dihedrals
        # number of unique bond types
        NUMBND = len(potential_key_to_bond_type_mapping)
        # number of unique angle types
        NUMANG = len(potential_key_to_angle_type_mapping)
        # number of unique dihedral types
        NPTRA = len(potential_key_to_dihedral_type_mapping)
        # number of atom types in parameter file, see SOLTY below
        # this appears to be unused, but ParmEd writes a 1 here (?)
        NATYP = 1
        NPHB = 0  # : number of distinct 10-12 hydrogen bond pair types
        IFPERT = 0  # : set to 1 if perturbation info is to be read in
        NBPER = 0  # : number of bonds to be perturbed
        NGPER = 0  # : number of angles to be perturbed
        NDPER = 0  # : number of dihedrals to be perturbed
        MBPER = 0  # : number of bonds with atoms completely in perturbed group
        MGPER = 0  # : number of angles with atoms completely in perturbed group
        MDPER = 0  # : number of dihedrals with atoms completely in perturbed groups
        # set to 1 if standard periodic box, 2 when truncated octahedral
        IFBOX = 0 if interchange.box is None else 1
        # number of atoms in the largest residue
        NMXRS = interchange.topology.n_atoms
        IFCAP = 0  # : set to 1 if the CAP option from edit was specified
        NUMEXTRA = 0  # : number of extra points found in topology
        # number of PIMD slices / number of beads
        # ParmEd does not seem to write this _at all_ in most/all cases
        NCOPY = 0

        pointers = [
            NATOM,
            NTYPES,
            NBONH,
            MBONA,
            NTHETH,
            MTHETA,
            NPHIH,
            MPHIA,
            NHPARM,
            NPARM,
            NNB,
            NRES,
            NBONA,
            NTHETA,
            NPHIA,
            NUMBND,
            NUMANG,
            NPTRA,
            NATYP,
            NPHB,
            IFPERT,
            NBPER,
            NGPER,
            NDPER,
            MBPER,
            MGPER,
            MDPER,
            IFBOX,
            NMXRS,
            IFCAP,
            NUMEXTRA,
            NCOPY,
        ]

        prmtop.write("%FLAG POINTERS\n" "%FORMAT(10I8)\n")
        text_blob = "".join([str(val).rjust(8) for val in pointers])
        _write_text_blob(prmtop, text_blob)

        prmtop.write("%FLAG ATOM_NAME\n" "%FORMAT(20a4)\n")
        text_blob = "".join([val.ljust(4) for val in typemap.values()])
        _write_text_blob(prmtop, text_blob)

        prmtop.write("%FLAG CHARGE\n" "%FORMAT(5E16.8)\n")
        charges = [
            charge.m_as(unit.e) * AMBER_COULOMBS_CONSTANT
            for charge in interchange["Electrostatics"].charges.values()
        ]
        text_blob = "".join([f"{val:16.8E}" for val in charges])
        _write_text_blob(prmtop, text_blob)

        prmtop.write("%FLAG ATOMIC_NUMBER\n" "%FORMAT(10I8)\n")
        atomic_numbers = [a.atomic_number for a in interchange.topology.atoms]
        text_blob = "".join([str(val).rjust(8) for val in atomic_numbers])
        _write_text_blob(prmtop, text_blob)

        prmtop.write("%FLAG MASS\n" "%FORMAT(5E16.8)\n")
        masses = [a.mass.m for a in interchange.topology.atoms]
        text_blob = "".join([f"{val:16.8E}" for val in masses])
        _write_text_blob(prmtop, text_blob)

        prmtop.write("%FLAG ATOM_TYPE_INDEX\n" "%FORMAT(10I8)\n")
        text_blob = "".join([str(val + 1).rjust(8) for val in atom_type_indices])
        _write_text_blob(prmtop, text_blob)

        prmtop.write("%FLAG NUMBER_EXCLUDED_ATOMS\n" "%FORMAT(10I8)\n")
        # https://ambermd.org/prmtop.pdf says this section is ignored (!?)
        text_blob = "".join([str(val).rjust(8) for val in number_excluded_atoms])
        _write_text_blob(prmtop, text_blob)

        acoefs = [None] * int((NTYPES + 1) * NTYPES / 2)
        bcoefs = [None] * int((NTYPES + 1) * NTYPES / 2)

        nonbonded_parm_indices: List[Optional[int]] = [None] * (NTYPES * NTYPES)

        for key_i, i in potential_key_to_atom_type_mapping.items():
            for key_j, j in potential_key_to_atom_type_mapping.items():

                if j < i:
                    # Only need to handle the lower triangle as everything symmetric.
                    continue

                atom_type_index_i = i + 1
                atom_type_index_j = j + 1

                coeff_index = int(i + (j + 1) * j / 2) + 1  # FORTRAN IDX

                # index = NONBONDED PARM INDEX [NTYPES × (ATOM TYPE INDEX(i) − 1) + ATOM TYPE INDEX(j)]
                parm_index_fwd = (
                    NTYPES * (atom_type_index_i - 1) + atom_type_index_j  # FORTRAN IDX
                )
                parm_index_rev = (
                    NTYPES * (atom_type_index_j - 1) + atom_type_index_i  # FORTRAN IDX
                )

                # TODO: Figure out the right way to map cross-interactions, using the
                #       key_i and key_j objects as lookups to parameters
                sigma_i = interchange["vdW"].potentials[key_i].parameters["sigma"]
                sigma_j = interchange["vdW"].potentials[key_j].parameters["sigma"]
                epsilon_i = interchange["vdW"].potentials[key_i].parameters["epsilon"]
                epsilon_j = interchange["vdW"].potentials[key_j].parameters["epsilon"]

                sigma = (sigma_i + sigma_j) * 0.5
                epsilon = (epsilon_i * epsilon_j) ** 0.5

                acoef = (4 * epsilon * sigma**12).m_as(kcal_mol * unit.angstrom**12)
                bcoef = (4 * epsilon * sigma**6).m_as(kcal_mol * unit.angstrom**6)

                acoefs[coeff_index - 1] = acoef
                bcoefs[coeff_index - 1] = bcoef

                nonbonded_parm_indices[parm_index_fwd - 1] = coeff_index
                nonbonded_parm_indices[parm_index_rev - 1] = coeff_index

        assert all(
            value is not None
            for values in [acoefs, bcoefs, nonbonded_parm_indices]
            for value in values  # type: ignore
        ), "an internal error occurred"

        prmtop.write("%FLAG NONBONDED_PARM_INDEX\n" "%FORMAT(10I8)\n")
        text_blob = "".join([str(val).rjust(8) for val in nonbonded_parm_indices])
        _write_text_blob(prmtop, text_blob)

        residue_names = (
            [
                residue.residue_name
                for residue in interchange.topology.hierarchy_iterator("residues")
            ]
            if NRES > 1
            else ["RES"]
        )
        prmtop.write("%FLAG RESIDUE_LABEL\n" "%FORMAT(20a4)\n")
        text_blob = "".join([val.ljust(4) for val in residue_names])
        _write_text_blob(prmtop, text_blob)

        residue_pointers = (
            [
                interchange.topology.atom_index([*residue.particles][0])
                for residue in interchange.topology.hierarchy_iterator("residues")
            ]
            if NRES > 1
            else [1]
        )
        prmtop.write("%FLAG RESIDUE_POINTER\n" "%FORMAT(10I8)\n")
        text_blob = "".join([str(val + 1).rjust(8) for val in residue_pointers])
        _write_text_blob(prmtop, text_blob)

        # TODO: Exclude (?) bonds containing hydrogens
        prmtop.write("%FLAG BOND_FORCE_CONSTANT\n" "%FORMAT(5E16.8)\n")
        bond_k = [
            interchange["Bonds"].potentials[key].parameters["k"].m_as(kcal_mol_a2) / 2
            for key in potential_key_to_bond_type_mapping
        ]
        text_blob = "".join([f"{val:16.8E}" for val in bond_k])
        _write_text_blob(prmtop, text_blob)

        prmtop.write("%FLAG BOND_EQUIL_VALUE\n" "%FORMAT(5E16.8)\n")
        bond_length = [
            interchange["Bonds"]
            .potentials[key]
            .parameters["length"]
            .m_as(unit.angstrom)
            for key in potential_key_to_bond_type_mapping
        ]
        text_blob = "".join([f"{val:16.8E}" for val in bond_length])
        _write_text_blob(prmtop, text_blob)

        prmtop.write("%FLAG ANGLE_FORCE_CONSTANT\n" "%FORMAT(5E16.8)\n")
        angle_k = [
            interchange["Angles"].potentials[key].parameters["k"].m_as(kcal_mol_rad2)
            / 2  # noqa
            for key in potential_key_to_angle_type_mapping
        ]
        text_blob = "".join([f"{val:16.8E}" for val in angle_k])
        _write_text_blob(prmtop, text_blob)

        prmtop.write("%FLAG ANGLE_EQUIL_VALUE\n" "%FORMAT(5E16.8)\n")
        angle_theta = [
            interchange["Angles"].potentials[key].parameters["angle"].m_as(unit.radian)
            for key in potential_key_to_angle_type_mapping
        ]
        text_blob = "".join([f"{val:16.8E}" for val in angle_theta])
        _write_text_blob(prmtop, text_blob)

        dihedral_k: List[int] = list()
        dihedral_periodicity: List[int] = list()
        dihedral_phase: List[int] = list()

        for key_ in potential_key_to_dihedral_type_mapping:
            params = interchange[key_.associated_handler].potentials[key_].parameters  # type: ignore
            idivf = int(params["idivf"]) if "idivf" in params else 1
            dihedral_k.append((params["k"] / idivf).m_as(kcal_mol))
            dihedral_periodicity.append(params["periodicity"].m_as(unit.dimensionless))
            dihedral_phase.append(params["phase"].m_as(unit.radian))

        prmtop.write("%FLAG DIHEDRAL_FORCE_CONSTANT\n" "%FORMAT(5E16.8)\n")
        text_blob = "".join([f"{val:16.8E}" for val in dihedral_k])
        _write_text_blob(prmtop, text_blob)

        prmtop.write("%FLAG DIHEDRAL_PERIODICITY\n" "%FORMAT(5E16.8)\n")
        text_blob = "".join([f"{val:16.8E}" for val in dihedral_periodicity])
        _write_text_blob(prmtop, text_blob)

        prmtop.write("%FLAG DIHEDRAL_PHASE\n" "%FORMAT(5E16.8)\n")
        text_blob = "".join([f"{val:16.8E}" for val in dihedral_phase])
        _write_text_blob(prmtop, text_blob)

        prmtop.write("%FLAG SCEE_SCALE_FACTOR\n" "%FORMAT(5E16.8)\n")
        scee = NPTRA * [1.2]
        text_blob = "".join([f"{val:16.8E}" for val in scee])
        _write_text_blob(prmtop, text_blob)

        prmtop.write("%FLAG SCNB_SCALE_FACTOR\n" "%FORMAT(5E16.8)\n")
        scnb = NPTRA * [2.0]
        text_blob = "".join([f"{val:16.8E}" for val in scnb])
        _write_text_blob(prmtop, text_blob)

        prmtop.write("%FLAG SOLTY\n" "%FORMAT(5E16.8)\n")
        prmtop.write(f"{0:16.8E}\n")

        prmtop.write("%FLAG LENNARD_JONES_ACOEF\n" "%FORMAT(5E16.8)\n")
        text_blob = "".join([f"{val:16.8E}" for val in acoefs])
        _write_text_blob(prmtop, text_blob)

        prmtop.write("%FLAG LENNARD_JONES_BCOEF\n" "%FORMAT(5E16.8)\n")
        text_blob = "".join([f"{val:16.8E}" for val in bcoefs])
        _write_text_blob(prmtop, text_blob)

        prmtop.write("%FLAG BONDS_INC_HYDROGEN\n" "%FORMAT(10I8)\n")
        text_blob = "".join([str(val).rjust(8) for val in bonds_inc_hydrogen])
        _write_text_blob(prmtop, text_blob)

        prmtop.write("%FLAG BONDS_WITHOUT_HYDROGEN\n" "%FORMAT(10I8)\n")
        text_blob = "".join([str(val).rjust(8) for val in bonds_without_hydrogen])
        _write_text_blob(prmtop, text_blob)

        prmtop.write("%FLAG ANGLES_INC_HYDROGEN\n" "%FORMAT(10I8)\n")
        text_blob = "".join([str(val).rjust(8) for val in angles_inc_hydrogen])
        _write_text_blob(prmtop, text_blob)

        prmtop.write("%FLAG ANGLES_WITHOUT_HYDROGEN\n" "%FORMAT(10I8)\n")
        text_blob = "".join([str(val).rjust(8) for val in angles_without_hydrogen])
        _write_text_blob(prmtop, text_blob)

        prmtop.write("%FLAG DIHEDRALS_INC_HYDROGEN\n" "%FORMAT(10I8)\n")
        text_blob = "".join([str(val).rjust(8) for val in dihedrals_inc_hydrogen])
        _write_text_blob(prmtop, text_blob)

        prmtop.write("%FLAG DIHEDRALS_WITHOUT_HYDROGEN\n" "%FORMAT(10I8)\n")
        text_blob = "".join([str(val).rjust(8) for val in dihedrals_without_hydrogen])
        _write_text_blob(prmtop, text_blob)

        prmtop.write("%FLAG EXCLUDED_ATOMS_LIST\n" "%FORMAT(10I8)\n")
        text_blob = "".join([str(val).rjust(8) for val in excluded_atoms_list])
        _write_text_blob(prmtop, text_blob)

        prmtop.write("%FLAG HBOND_ACOEF\n" "%FORMAT(5E16.8)\n")
        _write_text_blob(prmtop, "")

        prmtop.write("%FLAG HBOND_BCOEF\n" "%FORMAT(5E16.8)\n")
        _write_text_blob(prmtop, "")

        prmtop.write("%FLAG HBCUT\n" "%FORMAT(5E16.8)\n")
        _write_text_blob(prmtop, "")

        prmtop.write("%FLAG AMBER_ATOM_TYPE\n" "%FORMAT(20a4)\n")
        text_blob = "".join([val.ljust(4) for val in typemap.values()])
        _write_text_blob(prmtop, text_blob)

        prmtop.write("%FLAG TREE_CHAIN_CLASSIFICATION\n" "%FORMAT(20a4)\n")
        blahs = NATOM * ["BLA"]
        text_blob = "".join([val.ljust(4) for val in blahs])
        _write_text_blob(prmtop, text_blob)

        prmtop.write("%FLAG JOIN_ARRAY\n" "%FORMAT(10I8)\n")
        _ = NATOM * [0]
        text_blob = "".join([str(val).rjust(8) for val in _])
        _write_text_blob(prmtop, text_blob)

        prmtop.write("%FLAG IROTAT\n" "%FORMAT(10I8)\n")
        _ = NATOM * [0]
        text_blob = "".join([str(val).rjust(8) for val in _])
        _write_text_blob(prmtop, text_blob)

        if IFBOX == 1:
            prmtop.write("%FLAG SOLVENT_POINTERS\n" "%FORMAT(3I8)\n")
            prmtop.write("       1       1       2\n")

            # TODO: No easy way to accurately export this section while
            #       using an MDTraj topology
            prmtop.write("%FLAG ATOMS_PER_MOLECULE\n" "%FORMAT(10I8)\n")
            prmtop.write(str(interchange.topology.n_atoms).rjust(8))
            prmtop.write("\n")

            prmtop.write("%FLAG BOX_DIMENSIONS\n" "%FORMAT(5E16.8)\n")
            box = [90.0]
            for i in range(3):
                box.append(interchange.box[i, i].m_as(unit.angstrom))  # type: ignore
            text_blob = "".join([f"{val:16.8E}" for val in box])
            _write_text_blob(prmtop, text_blob)

        prmtop.write("%FLAG RADIUS_SET\n" "%FORMAT(1a80)\n")
        prmtop.write("0\n")

        prmtop.write("%FLAG RADII\n" "%FORMAT(5E16.8)\n")
        radii = NATOM * [0]
        text_blob = "".join([f"{val:16.8E}" for val in radii])
        _write_text_blob(prmtop, text_blob)

        prmtop.write("%FLAG SCREEN\n" "%FORMAT(5E16.8)\n")
        screen = NATOM * [0]
        text_blob = "".join([f"{val:16.8E}" for val in screen])
        _write_text_blob(prmtop, text_blob)

        prmtop.write("%FLAG IPOL\n" "%FORMAT(1I8)\n")
        prmtop.write("       0\n")


def to_inpcrd(interchange: "Interchange", file_path: Union[Path, str]):
    """
    Write a .prmtop file. See https://ambermd.org/FileFormats.php#restart for details.

    """
    if isinstance(file_path, str):
        path = Path(file_path)
    if isinstance(file_path, Path):
        path = file_path

    n_atoms = interchange.topology.n_atoms
    time = 0.0

    with open(path, "w") as inpcrd:
        inpcrd.write(f"\n{n_atoms:5d}{time:15.7e}\n")

        coords = interchange.positions.m_as(unit.angstrom)
        blob = "".join([f"{val:12.7f}".rjust(12) for val in coords.flatten()])

        for line in textwrap.wrap(blob, width=72, drop_whitespace=False):
            inpcrd.write(line + "\n")

        if interchange.box is not None:
            box = interchange.box.to(unit.angstrom).magnitude
            if (box == np.diag(np.diagonal(box))).all():
                for i in range(3):
                    inpcrd.write(f"{box[i, i]:12.7f}")
                for _ in range(3):
                    inpcrd.write("  90.0000000")
            else:
                # TODO: Handle non-rectangular
                raise NotImplementedError

        inpcrd.write("\n")<|MERGE_RESOLUTION|>--- conflicted
+++ resolved
@@ -8,16 +8,13 @@
 from openff.units import unit
 
 from openff.interchange.components.toolkit import _get_num_h_bonds
-<<<<<<< HEAD
-from openff.interchange.constants import _PME
-=======
 from openff.interchange.constants import (
+    _PME,
     AMBER_COULOMBS_CONSTANT,
     kcal_mol,
     kcal_mol_a2,
     kcal_mol_rad2,
 )
->>>>>>> 7ddbfdee
 from openff.interchange.exceptions import UnsupportedExportError
 
 if TYPE_CHECKING:
