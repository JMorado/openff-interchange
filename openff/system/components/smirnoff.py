from typing import TYPE_CHECKING, Dict, Optional, Tuple, Type, TypeVar, Union

from openff.toolkit.typing.engines.smirnoff.forcefield import ForceField
from openff.toolkit.typing.engines.smirnoff.parameters import (
    ChargeIncrementModelHandler,
    ConstraintHandler,
    LibraryChargeHandler,
    ParameterHandler,
    vdWHandler,
)
from openff.units import unit
from pydantic import Field
from simtk import unit as omm_unit
from typing_extensions import Literal

from openff.system.components.potentials import Potential, PotentialHandler
from openff.system.models import DefaultModel, PotentialKey, TopologyKey
from openff.system.types import FloatQuantity
from openff.system.utils import get_partial_charges_from_openmm_system

kcal_mol = omm_unit.kilocalorie_per_mole
kcal_mol_angstroms = kcal_mol / omm_unit.angstrom ** 2
kcal_mol_radians = kcal_mol / omm_unit.radian ** 2

if TYPE_CHECKING:
    from openff.toolkit.topology.topology import Topology
    from openff.toolkit.typing.engines.smirnoff.parameters import (
        AngleHandler,
        BondHandler,
        ImproperTorsionHandler,
        ProperTorsionHandler,
    )

    from openff.system.components.mdtraj import OFFBioTop


T = TypeVar("T", bound="SMIRNOFFPotentialHandler")
T_ = TypeVar("T_", bound="PotentialHandler")


class SMIRNOFFPotentialHandler(PotentialHandler):
    def store_matches(
        self,
        parameter_handler: ParameterHandler,
        topology: Union["Topology", "OFFBioTop"],
    ) -> None:
        """
        Populate self.slot_map with key-val pairs of slots
        and unique potential identifiers

        """
        if self.slot_map:
            # TODO: Should the slot_map always be reset, or should we be able to partially
            # update it? Also Note the duplicated code in the child classes
            self.slot_map = dict()
        matches = parameter_handler.find_matches(topology)
        for key, val in matches.items():
            topology_key = TopologyKey(atom_indices=key)
            potential_key = PotentialKey(id=val.parameter_type.smirks)
            self.slot_map[topology_key] = potential_key

    @classmethod
    def from_toolkit(
        cls: Type[T],
        parameter_handler: T_,
        topology: "Topology",
    ) -> T:
        """
        Create a SMIRNOFFPotentialHandler from toolkit data.

        """
        handler = cls()
        handler.store_matches(parameter_handler=parameter_handler, topology=topology)
        handler.store_potentials(parameter_handler=parameter_handler)

        return handler


class SMIRNOFFBondHandler(SMIRNOFFPotentialHandler):

    type: Literal["Bonds"] = "Bonds"
    expression: Literal["k/2*(r-length)**2"] = "k/2*(r-length)**2"

    def store_potentials(self, parameter_handler: "BondHandler") -> None:
        """
        Populate self.potentials with key-val pairs of unique potential
        identifiers and their associated Potential objects

        """
        if self.potentials:
            self.potentials = dict()
        for potential_key in self.slot_map.values():
            smirks = potential_key.id
            parameter_type = parameter_handler.get_parameter({"smirks": smirks})[0]
            potential = Potential(
                parameters={
                    "k": parameter_type.k,
                    "length": parameter_type.length,
                },
            )
            self.potentials[potential_key] = potential

    @classmethod
    def from_toolkit(  # type: ignore[override]
        cls: Type[T],
        bond_handler: "BondHandler",
        topology: "Topology",
        constraint_handler: Optional[T] = None,
    ) -> Tuple[T, Optional["SMIRNOFFConstraintHandler"]]:
        """
        Create a SMIRNOFFBondHandler from toolkit data.

        """
        handler = cls(type="Bonds", expression="k/2*(r-length)**2")
        handler.store_matches(parameter_handler=bond_handler, topology=topology)
        handler.store_potentials(parameter_handler=bond_handler)

        if constraint_handler:
            constraints: Optional[
                "SMIRNOFFConstraintHandler"
            ] = SMIRNOFFConstraintHandler()
            constraints.store_constraints(  # type: ignore[union-attr]
                parameter_handler=constraint_handler,
                topology=topology,
                bond_handler=handler,
            )
        else:
            constraints = None

        return handler, constraints


class SMIRNOFFConstraintHandler(SMIRNOFFPotentialHandler):

    type: Literal["Constraints"] = "Constraints"
    expression: Literal[""] = ""
    slot_map: Dict[TopologyKey, PotentialKey] = dict()
    constraints: Dict[
        PotentialKey, bool
    ] = dict()  # should this be named potentials for consistency?

    def store_constraints(
        self,
        parameter_handler: ConstraintHandler,
        topology: "OFFBioTop",
        bond_handler: SMIRNOFFBondHandler = None,
    ) -> None:

        if self.slot_map:
            self.slot_map = dict()
        matches = parameter_handler.find_matches(topology)
        for key, match in matches.items():
            topology_key = TopologyKey(atom_indices=key)
            smirks = match.parameter_type.smirks
            distance = match.parameter_type.distance
            if distance is not None:
                # This constraint parameter is fully specified
                potential_key = PotentialKey(id=smirks)
                distance = match.parameter_type.distance
            else:
                # This constraint parameter depends on the BondHandler
                if not bond_handler:
                    from openff.system.exceptions import MissingParametersError

                    raise MissingParametersError(
                        f"Constraint with SMIRKS pattern {smirks} found with no distance "
                        "specified, and no corresponding bond parameters were found. The distance "
                        "of this constraint is not specified."
                    )
                # so use the same PotentialKey instance as the BondHandler
                potential_key = bond_handler.slot_map[topology_key]
                self.slot_map[topology_key] = potential_key
                distance = bond_handler.potentials[potential_key].parameters["length"]
            potential = Potential(
                parameters={
                    "distance": distance,
                }
            )
            self.constraints[potential_key] = potential  # type: ignore[assignment]


class SMIRNOFFAngleHandler(SMIRNOFFPotentialHandler):

    type: Literal["Angles"] = "Angles"
    expression: Literal["k/2*(theta-angle)**2"] = "k/2*(theta-angle)**2"

    def store_potentials(self, parameter_handler: "AngleHandler") -> None:
        """
        Populate self.potentials with key-val pairs of unique potential
        identifiers and their associated Potential objects

        """
        for potential_key in self.slot_map.values():
            smirks = potential_key.id
            # ParameterHandler.get_parameter returns a list, although this
            # should only ever be length 1
            parameter_type = parameter_handler.get_parameter({"smirks": smirks})[0]
            potential = Potential(
                parameters={
                    "k": parameter_type.k,
                    "angle": parameter_type.angle,
                },
            )
            self.potentials[potential_key] = potential

    @classmethod
    def from_toolkit(
        cls: Type[T],
        parameter_handler: "AngleHandler",
        topology: "Topology",
    ) -> T:
        """
        Create a SMIRNOFFAngleHandler from toolkit data.

        """
        handler = cls()
        handler.store_matches(parameter_handler=parameter_handler, topology=topology)
        handler.store_potentials(parameter_handler=parameter_handler)

        return handler


class SMIRNOFFProperTorsionHandler(SMIRNOFFPotentialHandler):

    type: Literal["ProperTorsions"] = "ProperTorsions"
    expression: Literal[
        "k*(1+cos(periodicity*theta-phase))"
    ] = "k*(1+cos(periodicity*theta-phase))"

    def store_matches(
        self,
        parameter_handler: "ProperTorsionHandler",
        topology: "OFFBioTop",
    ) -> None:
        """
        Populate self.slot_map with key-val pairs of slots
        and unique potential identifiers

        """
        if self.slot_map:
            self.slot_map = dict()
        matches = parameter_handler.find_matches(topology)
        for key, val in matches.items():
            n_terms = len(val.parameter_type.k)
            for n in range(n_terms):
                smirks = val.parameter_type.smirks
                topology_key = TopologyKey(atom_indices=key, mult=n)
                potential_key = PotentialKey(id=smirks, mult=n)
                self.slot_map[topology_key] = potential_key

    def store_potentials(self, parameter_handler: "ProperTorsionHandler") -> None:
        """
        Populate self.potentials with key-val pairs of unique potential
        identifiers and their associated Potential objects

        """
        for potential_key in self.slot_map.values():
            smirks = potential_key.id
            n = potential_key.mult
            parameter_type = parameter_handler.get_parameter({"smirks": smirks})[0]
            # n_terms = len(parameter_type.k)
            parameters = {
                "k": parameter_type.k[n],
                "periodicity": parameter_type.periodicity[n] * unit.dimensionless,
                "phase": parameter_type.phase[n],
                "idivf": parameter_type.idivf[n] * unit.dimensionless,
            }
            potential = Potential(parameters=parameters)
            self.potentials[potential_key] = potential

    @classmethod
    def _from_toolkit(
        cls: Type[T],
        parameter_handler: "ProperTorsionHandler",
        topology: "Topology",
    ) -> T:

        handler = cls()
        handler.store_matches(parameter_handler=parameter_handler, topology=topology)
        handler.store_potentials(parameter_handler=parameter_handler)

        return handler


class SMIRNOFFImproperTorsionHandler(SMIRNOFFPotentialHandler):

    type: Literal["ImproperTorsions"] = "ImproperTorsions"
    expression: Literal[
        "k*(1+cos(periodicity*theta-phase))"
    ] = "k*(1+cos(periodicity*theta-phase))"

    def store_matches(
        self, parameter_handler: "ImproperTorsionHandler", topology: "OFFBioTop"
    ) -> None:
        """
        Populate self.slot_map with key-val pairs of slots
        and unique potential identifiers

        """
        if self.slot_map:
            self.slot_map = dict()
        matches = parameter_handler.find_matches(topology)
        for key, val in matches.items():
            parameter_handler._assert_correct_connectivity(
                val,
                [
                    (0, 1),
                    (1, 2),
                    (1, 3),
                ],
            )
            n_terms = len(val.parameter_type.k)
            for n in range(n_terms):

                smirks = val.parameter_type.smirks
                non_central_indices = [key[0], key[2], key[3]]

                for permuted_key in [
                    (
                        non_central_indices[i],
                        non_central_indices[j],
                        non_central_indices[k],
                    )
                    for (i, j, k) in [(0, 1, 2), (1, 2, 0), (2, 0, 1)]
                ]:

                    topology_key = TopologyKey(
                        atom_indices=(key[1], *permuted_key), mult=n
                    )
                    potential_key = PotentialKey(id=smirks, mult=n)
                    self.slot_map[topology_key] = potential_key

    def store_potentials(self, parameter_handler: "ImproperTorsionHandler") -> None:
        """
        Populate self.potentials with key-val pairs of unique potential
        identifiers and their associated Potential objects

        """
        for potential_key in self.slot_map.values():
            smirks = potential_key.id
            n = potential_key.mult
            parameter_type = parameter_handler.get_parameter({"smirks": smirks})[0]
            parameters = {
                "k": parameter_type.k[n],
                "periodicity": parameter_type.periodicity[n] * unit.dimensionless,
                "phase": parameter_type.phase[n],
                "idivf": 3.0 * unit.dimensionless,
            }
            potential = Potential(parameters=parameters)
            self.potentials[potential_key] = potential

    @classmethod
    def _from_toolkit(
        cls: Type[T],
        improper_torsion_Handler: "ImproperTorsionHandler",
        topology: "Topology",
    ) -> T:

        handler = cls()
        handler.store_matches(
            parameter_handler=improper_torsion_Handler, topology=topology
        )
        handler.store_potentials(parameter_handler=improper_torsion_Handler)

        return handler


class SMIRNOFFvdWHandler(SMIRNOFFPotentialHandler):

    type: Literal["vdW"] = "vdW"
    expression: Literal[
        "4*epsilon*((sigma/r)**12-(sigma/r)**6)"
    ] = "4*epsilon*((sigma/r)**12-(sigma/r)**6)"
    method: Literal["cutoff", "pme"] = Field("cutoff")
    cutoff: FloatQuantity["angstrom"] = Field(  # type: ignore
        9.0 * unit.angstrom,
        description="The distance at which vdW interactions are truncated",
    )
    switch_width: FloatQuantity["angstrom"] = Field(  # type: ignore
        1.0 * unit.angstrom,  # type: ignore
        description="The width over which the switching function is applied",
    )
    scale_13: float = Field(
        0.0, description="The scaling factor applied to 1-3 interactions"
    )
    scale_14: float = Field(
        0.5, description="The scaling factor applied to 1-4 interactions"
    )
    scale_15: float = Field(
        1.0, description="The scaling factor applied to 1-5 interactions"
    )
    mixing_rule: Literal["lorentz-berthelot", "geometric"] = Field(
        "lorentz-berthelot",
        description="The mixing rule (combination rule) used in computing pairwise vdW interactions",
    )

    def store_potentials(self, parameter_handler: vdWHandler) -> None:
        """
        Populate self.potentials with key-val pairs of unique potential
        identifiers and their associated Potential objects

        """
        self.method = parameter_handler.method.lower()
        self.cutoff = parameter_handler.cutoff

        for potential_key in self.slot_map.values():
            smirks = potential_key.id
            parameter_type = parameter_handler.get_parameter({"smirks": smirks})[0]
            try:
                potential = Potential(
                    parameters={
                        "sigma": parameter_type.sigma,
                        "epsilon": parameter_type.epsilon,
                    },
                )
            except AttributeError:
                # Handle rmin_half pending https://github.com/openforcefield/openff-toolkit/pull/750
                potential = Potential(
                    parameters={
                        "sigma": parameter_type.sigma,
                        "epsilon": parameter_type.epsilon,
                    },
                )
            self.potentials[potential_key] = potential

    @classmethod
    def _from_toolkit(
        cls: Type[T],
        parameter_handler: "vdWHandler",
        topology: "Topology",
    ) -> "SMIRNOFFvdWHandler":
        """
        Create a SMIRNOFFvdWHandler from toolkit data.

        """
        handler = SMIRNOFFvdWHandler(
            scale_13=parameter_handler.scale13,
            scale_14=parameter_handler.scale14,
            scale_15=parameter_handler.scale15,
            cutoff=parameter_handler.cutoff,
            mixing_rule=parameter_handler.combining_rules.lower(),
            method=parameter_handler.method.lower(),
            switch_width=parameter_handler.switch_width,
        )
        handler.store_matches(parameter_handler=parameter_handler, topology=topology)
        handler.store_potentials(parameter_handler=parameter_handler)

        return handler


class SMIRNOFFElectrostaticsMetadataMixin(DefaultModel):

    type: Literal["Electrostatics"] = "Electrostatics"
    expression: Literal["coul"] = "coul"
    method: Literal["pme", "cutoff", "reaction-field"]
    cutoff: FloatQuantity["angstrom"] = 9.0  # type: ignore
    charge_map: Dict[TopologyKey, float] = dict()
<<<<<<< HEAD
    scale_13: float = 0.0
    scale_14: float = 0.8333333333
    scale_15: float = 1.0

    @validator("method")
    def validate_electrostatics_method(cls, v):
        v_ = v.lower().replace("-", "")
        if v_ not in ["full", "cutoff", "pme", "reactionfield"]:
            raise UnsupportedCutoffMethodError(
                f"Electrostatics method {v} not supported"
            )
        return v
=======
    scale_13: float = Field(
        0.0, description="The scaling factor applied to 1-3 interactions"
    )
    scale_14: float = Field(
        0.8333333333, description="The scaling factor applied to 1-4 interactions"
    )
    scale_15: float = Field(
        1.0, description="The scaling factor applied to 1-5 interactions"
    )
>>>>>>> 585a870d

    def store_charges(
        self,
        forcefield: ForceField,
        topology: "OFFBioTop",
    ) -> None:
        """
        Populate self.slot_map with key-val pairs of slots
        and unique potential identifiers

        """
        self.method = forcefield["Electrostatics"].method

        partial_charges = get_partial_charges_from_openmm_system(
            forcefield.create_openmm_system(topology=topology)
        )

        for i, charge in enumerate(partial_charges):
            topology_key = TopologyKey(atom_indices=(i,))
            self.charge_map[topology_key] = charge * unit.elementary_charge


class SMIRNOFFLibraryChargeHandler(  # type: ignore[misc]
    SMIRNOFFPotentialHandler,
):

    type: Literal["LibraryCharges"] = "LibraryCharges"
    # TODO: This should be specified by a parent class and not required (or event allowed)
    # to be specified here
    expression: Literal["coul"] = "coul"

    def store_potentials(self, parameter_handler: LibraryChargeHandler) -> None:
        if self.potentials:
            self.potentials = dict()
        for potential_key in self.slot_map.values():
            smirks = potential_key.id
            parameter_type = parameter_handler.get_parameter({"smirks": smirks})[0]
            charges_unitless = [val._value for val in parameter_type.charge]
            potential = Potential(
                parameters={"charges": charges_unitless * unit.elementary_charge},
            )
            self.potentials[potential_key] = potential


class SMIRNOFFChargeIncrementHandler(  # type: ignore[misc]
    SMIRNOFFPotentialHandler,
):

    type: Literal["ChargeIncrements"] = "ChargeIncrements"
    # TODO: This should be specified by a parent class and not required (or event allowed)
    # to be specified here
    expression: Literal["coul"] = "coul"
    partial_charge_method: str = "AM1-Mulliken"
    potentials: Dict[PotentialKey, Potential] = dict()

    def store_potentials(self, parameter_handler: ChargeIncrementModelHandler) -> None:
        if self.potentials:
            self.potentials = dict()
        for potential_key in self.slot_map.values():
            smirks = potential_key.id
            parameter_type = parameter_handler.get_parameter({"smirks": smirks})[0]
            charges_unitless = [val._value for val in parameter_type.charge_increment]
            potential = Potential(
                parameters={
                    "charge_increments": charges_unitless * unit.elementary_charge
                },
            )
            self.potentials[potential_key] = potential


class ElectrostaticsMetaHandler(SMIRNOFFElectrostaticsMetadataMixin):

    method: Literal["pme", "cutoff", "reaction-field"]
    charges: Dict = dict()  # type
    cache: Dict = dict()  # Dict[str: Dict[str, FloatQuantity["elementary_charge"]]]

    def cache_charges(self, partial_charge_method: str, topology: "OFFBioTop"):

        charges: Dict[TopologyKey, FloatQuantity] = dict()

        for ref_mol in topology.reference_molecules:
            ref_mol.assign_partial_charges(partial_charge_method=partial_charge_method)

            for top_mol in topology._reference_molecule_to_topology_molecules[ref_mol]:
                for topology_particle in top_mol.atoms:
                    ref_mol_particle_index = (
                        topology_particle.atom.molecule_particle_index
                    )
                    topology_particle_index = topology_particle.topology_particle_index
                    partial_charge = ref_mol._partial_charges[ref_mol_particle_index]
                    partial_charge = partial_charge.value_in_unit(
                        omm_unit.elementary_charge
                    )
                    partial_charge = partial_charge * unit.elementary_charge
                    top_key = TopologyKey(atom_indices=(topology_particle_index,))
                    charges[top_key] = partial_charge

        self.cache[partial_charge_method] = charges

    def apply_charge_increments(
        self, charge_increments: SMIRNOFFChargeIncrementHandler
    ):
        for top_key, pot_key in charge_increments.slot_map.items():
            ids = top_key.atom_indices
            charges = charge_increments.potentials[pot_key].parameters[
                "charge_increments"
            ]
            for i, id_ in enumerate(ids):
                atom_key = TopologyKey(atom_indices=(id_,))
                self.charges[atom_key] += charges[i]  # type: ignore

    def apply_library_charges(self, library_charges: SMIRNOFFLibraryChargeHandler):
        for top_key, pot_key in library_charges.slot_map.items():
            ids = top_key.atom_indices
            charges = library_charges.potentials[pot_key].parameters["charges"]
            # Need to ensure this iterator follows ordering in force field
            for i, id_ in enumerate(ids):
                atom_key = TopologyKey(atom_indices=(id_,))
                self.charges[atom_key] = charges[i]  # type: ignore<|MERGE_RESOLUTION|>--- conflicted
+++ resolved
@@ -455,20 +455,6 @@
     method: Literal["pme", "cutoff", "reaction-field"]
     cutoff: FloatQuantity["angstrom"] = 9.0  # type: ignore
     charge_map: Dict[TopologyKey, float] = dict()
-<<<<<<< HEAD
-    scale_13: float = 0.0
-    scale_14: float = 0.8333333333
-    scale_15: float = 1.0
-
-    @validator("method")
-    def validate_electrostatics_method(cls, v):
-        v_ = v.lower().replace("-", "")
-        if v_ not in ["full", "cutoff", "pme", "reactionfield"]:
-            raise UnsupportedCutoffMethodError(
-                f"Electrostatics method {v} not supported"
-            )
-        return v
-=======
     scale_13: float = Field(
         0.0, description="The scaling factor applied to 1-3 interactions"
     )
@@ -478,7 +464,6 @@
     scale_15: float = Field(
         1.0, description="The scaling factor applied to 1-5 interactions"
     )
->>>>>>> 585a870d
 
     def store_charges(
         self,
