--- conflicted
+++ resolved
@@ -12,11 +12,7 @@
     ProperTorsionHandler,
     vdWHandler,
 )
-<<<<<<< HEAD
 from openff.units import unit
-from pydantic import BaseModel
-=======
->>>>>>> a11a479a
 from simtk import unit as omm_unit
 
 from openff.system.components.potentials import Potential, PotentialHandler
