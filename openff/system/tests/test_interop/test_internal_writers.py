import tempfile

import numpy as np
import parmed as pmd
import pytest
from openff.toolkit.topology import Molecule, Topology
from openff.toolkit.utils.utils import temporary_cd
<<<<<<< HEAD
from openff.units import unit
from pkg_resources import resource_filename
=======
>>>>>>> a11a479a
from simtk import unit as omm_unit

from openff.system.stubs import ForceField
from openff.system.tests.energy_tests.gromacs import (
    _get_mdp_file,
    _run_gmx_energy,
    get_gromacs_energies,
)


# TODO: Add OC=O
@pytest.mark.parametrize(
    "mol",
    [
        "C",
        "CC",
        # "OC=O",  # ParmEd conversion untrustworthy, see #91
        "CCOC",
        "C1COC(=O)O1",  # TODO: These dihedrals are off by ~3 kJ/mol
    ],
)
def test_internal_gromacs_writers(mol):
    mol = Molecule.from_smiles(mol)
    mol.name = "FOO"
    mol.generate_conformers(n_conformers=1)
    top = mol.to_topology()
    parsley = ForceField("openff_unconstrained-1.0.0.offxml")
    out = parsley.create_openff_system(top)

    out.box = [4, 4, 4] * np.eye(3)
    out.positions = mol.conformers[0]
    out.positions = np.round(out.positions, 2)

    openmm_sys = parsley.create_openmm_system(top)
    struct = pmd.openmm.load_topology(
        topology=top.to_openmm(),
        system=openmm_sys,
        xyz=out.positions.to(unit.angstrom),
    )
    struct.box = [40, 40, 40, 90, 90, 90]

    with tempfile.TemporaryDirectory() as off_tempdir:
        with temporary_cd(off_tempdir):

            struct.save("reference.top")
            struct.save("reference.gro")

            out.to_top("internal.top", writer="internal")
            out.to_gro("internal.gro", writer="internal", decimal=3)

            compare_gro_files("internal.gro", "reference.gro")
            # TODO: Also compare to out.to_gro("parmed.gro", writer="parmed")

            reference_energy = _run_gmx_energy(
                top_file="reference.top",
                gro_file="reference.gro",
                mdp_file=_get_mdp_file("default"),
            )

            internal_energy = _run_gmx_energy(
                top_file="internal.top",
                gro_file="internal.gro",
                mdp_file=_get_mdp_file("default"),
            )

            reference_energy.compare(
                internal_energy,
                custom_tolerances={"Bond": 2e-2 * omm_unit.kilojoule_per_mole},
            )


def compare_gro_files(file1: str, file2: str):
    """Helper function to compare the contents of two GRO files"""
    with open(file1) as f1:
        with open(file2) as f2:
            # Ignore first two lines and last line
            for line1, line2 in zip(f1.readlines()[2:-1], f2.readlines()[2:-1]):
                # Ignore atom type column
                assert line1[:10] + line1[15:] == line2[:10] + line2[15:]


def test_sanity_grompp():
    """Basic test to ensure that a topology can be processed without errors"""
    mol = Molecule.from_smiles("CC")
    mol.generate_conformers(n_conformers=1)
    top = mol.to_topology()

    parsley = ForceField("openff-1.0.0.offxml")
    off_sys = parsley.create_openff_system(top)

    off_sys.box = [4, 4, 4] * np.eye(3)
    off_sys.positions = mol.conformers[0]

    off_sys.to_gro("out.gro", writer="internal")
    off_sys.to_top("out.top", writer="internal")

    # TODO: Replace with intermol.gromacs.gmx_energy call after resolving
    #  atomtype name differences that currently force -maxwarn 7
    import os

    from pkg_resources import resource_filename

    mdp_file = resource_filename("intermol", "tests/gromacs/grompp.mdp")
    exit_code = os.system(f"gmx grompp -f {mdp_file} -c out.gro -p out.top -maxwarn 1")

    assert exit_code == 0


def test_water_dimer():
    """Test that a water dimer can be written and the files can be grommp'd"""
    from openff.system.utils import get_test_file_path

    tip3p = ForceField(get_test_file_path("tip3p.offxml"))
    water = Molecule.from_smiles("O")
    top = Topology.from_molecules(2 * [water])

    from simtk.openmm import app

    pdbfile = app.PDBFile(get_test_file_path("water-dimer.pdb"))

    positions = pdbfile.positions

    openff_sys = tip3p.create_openff_system(top)
    openff_sys.positions = positions
    openff_sys.box = [10, 10, 10] * unit.nanometer

    gmx_energies = get_gromacs_energies(openff_sys, writer="internal")

    assert gmx_energies is not None<|MERGE_RESOLUTION|>--- conflicted
+++ resolved
@@ -5,12 +5,8 @@
 import pytest
 from openff.toolkit.topology import Molecule, Topology
 from openff.toolkit.utils.utils import temporary_cd
-<<<<<<< HEAD
 from openff.units import unit
-from pkg_resources import resource_filename
-=======
->>>>>>> a11a479a
-from simtk import unit as omm_unit
+from simtk import unit as simtk_unit
 
 from openff.system.stubs import ForceField
 from openff.system.tests.energy_tests.gromacs import (
@@ -77,7 +73,7 @@
 
             reference_energy.compare(
                 internal_energy,
-                custom_tolerances={"Bond": 2e-2 * omm_unit.kilojoule_per_mole},
+                custom_tolerances={"Bond": 2e-2 * simtk_unit.kilojoule_per_mole},
             )
 
 
