--- conflicted
+++ resolved
@@ -1,16 +1,10 @@
 import numpy as np
 import pytest
 from openff.toolkit.typing.engines.smirnoff import ForceField
-<<<<<<< HEAD
 from openff.units import unit
 from simtk import unit as simtk_unit
 
-=======
-from simtk import unit as omm_unit
-
-from openff.system import unit
 from openff.system.exceptions import MissingDependencyError
->>>>>>> a11a479a
 from openff.system.tests.base_test import BaseTest
 from openff.system.utils import (
     compare_forcefields,
@@ -22,9 +16,9 @@
 )
 
 simtk_quantitites = [
-    4.0 * omm_unit.nanometer,
-    5.0 * omm_unit.angstrom,
-    1.0 * omm_unit.elementary_charge,
+    4.0 * simtk_unit.nanometer,
+    5.0 * simtk_unit.angstrom,
+    1.0 * simtk_unit.elementary_charge,
 ]
 
 pint_quantities = [
@@ -47,8 +41,8 @@
 
 def test_simtk_list_of_quantities_to_pint():
     """Test conversion from Quantity lists, lists of Quantity"""
-    list_of_quantities = [val * omm_unit.meter for val in range(10)]
-    quantity_list = omm_unit.meter * [val for val in range(10)]
+    list_of_quantities = [val * simtk_unit.meter for val in range(10)]
+    quantity_list = simtk_unit.meter * [val for val in range(10)]
 
     assert list_of_quantities != quantity_list
     assert all(simtk_to_pint(list_of_quantities) == simtk_to_pint(quantity_list))
@@ -57,7 +51,7 @@
 def test_pint_to_simtk():
     """Test conversion from pint Quantity to SimTK Quantity."""
     q = 5.0 / unit.nanometer
-    assert pint_to_simtk(q) == 0.5 / omm_unit.angstrom
+    assert pint_to_simtk(q) == 0.5 / simtk_unit.angstrom
 
 
 class TestUtils(BaseTest):
