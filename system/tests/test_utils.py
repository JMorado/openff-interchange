--- conflicted
+++ resolved
@@ -7,14 +7,11 @@
 
 u = pint.UnitRegistry()
 
-<<<<<<< HEAD
-
-def test_simtk_to_pint():
-=======
 simtk_quantitites = [
     4.0 * simtk_unit.nanometer,
     5.0 * simtk_unit.angstrom,
 ]
+
 pint_quantities = [
     4.0 * u.nanometer,
     5.0 * u.angstrom,
@@ -24,7 +21,6 @@
     [(s, p) for s, p in zip(simtk_quantitites, pint_quantities)]
 )
 def test_simtk_to_pint(simtk_quantity, pint_quantity):
->>>>>>> dce1059a
     """Test conversion from SimTK Quantity to pint Quantity."""
     converted_pint_quantity = simtk_to_pint(simtk_quantity)
 
