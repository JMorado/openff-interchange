--- conflicted
+++ resolved
@@ -1,14 +1,15 @@
-<<<<<<< HEAD
-from typing import Set
+from typing import Iterable, Set
 
 import numpy as np
-from pydantic import BaseModel
+from pydantic import BaseModel, validator
 import pint
 
 from openforcefield.typing.engines.smirnoff import ForceField as ToolkitForceField
 from openforcefield.topology import Topology as ToolkitTopology
+from openforcefield.topology.molecule import Atom as ToolkitAtom
 
 from .potential import ParametrizedAnalyticalPotential as Potential
+from .utils import simtk_to_pint
 
 
 u = pint.UnitRegistry()
@@ -17,22 +18,34 @@
 class Topology:
 
     def __init__(self, toolkit_topology):
-        self._atoms = [Atom(atom.atomic_number) for atom in toolkit_topology.topology_atoms]
-
+        self.atoms = [Atom(atom.atomic_number) for atom in toolkit_topology.topology_atoms]
 
 class ForceField:
 
     types: Set[Potential]
 
 
-class Atom:
+class Atom(ToolkitAtom):
 
-    def __init__(self, atomic_number):
-        self._atomic_number = atomic_number
+    def __init__(self, atomic_number, atom_type=None):
+        super().__init__(
+            atomic_number=atomic_number,
+            formal_charge=0,
+            is_aromatic=False,
+        )
+        self._atom_type = atom_type
 
     @property
     def atomic_number(self):
         return self._atomic_number
+
+    @property
+    def atom_type(self):
+        return self._atom_type
+
+    @atom_type.setter
+    def atom_type(self, potential):
+        self._atom_type = potential
 
 
 class System(BaseModel):
@@ -40,35 +53,6 @@
 
     toolkit_forcefield: ToolkitForceField = None
     toolkit_topology: ToolkitTopology = None
-    topology: Topology = None
-    forcefield: ForceField = None
-
-    def create_system_from_toolkit_stuff(self):
-        """Construct a System from provided ForceField and Topology."""
-        self.box = [10, 10, 10] * u.nm
-
-        self.positions = np.random.random((self.topology.n_topology_atoms, 3)) * u.nm
-
-
-    class Config:
-        arbitrary_types_allowed = True
-
-    def to_file(self):
-        raise NotImplementedError()
-
-    def from_file(self):
-=======
-from typing import Iterable
-
-from pydantic import BaseModel, validator
-
-from openforcefield.topology import Topology
-from openforcefield.typing.engines.smirnoff import ForceField
-
-
-class System(BaseModel):
-    """The OpenFF System object."""
-
     topology: Topology = None
     forcefield: ForceField = None
     positions: Iterable = None
@@ -84,6 +68,49 @@
     def to_file(self):
         raise NotImplementedError()
 
+    def populate_from_toolkit_data(self):
+        """Construct a System from provided ForceField and Topology."""
+        self.box = [10, 10, 10] * u.nm
+
+        self.positions = np.random.random((self.toolkit_topology.n_topology_atoms, 3)) * u.nm
+
+        self.topology = Topology(self.toolkit_topology)
+
+        self.forcefield = dict()
+
+        # Only doing on vdW for now
+        matches = self.toolkit_forcefield.get_parameter_handler('vdW').find_matches(self.toolkit_topology)
+
+
+        lj_map = {}
+
+        for atom_key, atom_match in matches.items():
+            atom_idx = atom_key[0]
+
+            lj_type = atom_match.parameter_type
+
+            if lj_type.sigma is None:
+                sigma = 2. * lj_type.rmin_half / (2.**(1. / 6.))
+            else:
+                sigma = lj_type.sigma
+            sigma = simtk_to_pint(sigma)
+            epsilon = simtk_to_pint(lj_type.epsilon)
+
+            potential = Potential(
+                name=lj_type.id,
+                expression='4*epsilon*((sigma/r)**12-(sigma/r)**6)',
+                independent_variables={'r'},
+                parameters={'sigma': sigma, 'epsilon': epsilon},
+            )
+
+            lj_map[atom_idx] = potential.name
+
+            self.forcefield[potential.name] = potential
+
+        for key, val in lj_map.items():
+            self.topology.atoms[key].atom_type = self.forcefield[val]
+
+
     def from_file(self):
         raise NotImplementedError()
 
@@ -91,5 +118,4 @@
         raise NotImplementedError()
 
     def to_openmm(self):
->>>>>>> 157b3662
         raise NotImplementedError()