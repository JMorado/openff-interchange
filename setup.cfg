--- conflicted
+++ resolved
@@ -14,35 +14,18 @@
 max-line-length = 119
 ignore = E203,B028
 per-file-ignores =
-<<<<<<< HEAD
     openff/interchange/_tests/unit_tests/test_types.py:F821
     openff/interchange/**/__init__.py:F401
-=======
-    openff/interchange/__init__.py:F401
-    openff/interchange/_pydantic.py:F401
-    openff/interchange/components/interchange.py:E704,F821
-    openff/interchange/components/*.py:F821
-    openff/interchange/components/foyer.py:F401
-    openff/interchange/components/_packmol.py:W503
-    openff/interchange/smirnoff/__init__.py:F401
->>>>>>> c7d7ed74
     openff/interchange/smirnoff/_nonbonded.py:F821
     openff/interchange/smirnoff/_gbsa.py:F821
     openff/interchange/smirnoff/_virtual_sites.py:F821
     openff/interchange/foyer/_nonbonded.py:F821
-<<<<<<< HEAD
     openff/interchange/components/interchange.py:E704,F821
     openff/interchange/components/*.py:F821
     openff/interchange/components/foyer.py:F401
     openff/interchange/components/_packmol.py:W503
     openff/interchange/components/toolkit.py:W503
     openff/interchange/operations/_combine.py:W503
-=======
-    openff/interchange/interop/internal/amber.py:F401
-    openff/interchange/interop/gromacs/__init__.py:F401
-    openff/interchange/interop/openmm/_import/__init__.py:F401
-    openff/interchange/_tests/unit_tests/test_types.py:F821
->>>>>>> c7d7ed74
     openff/interchange/_tests/data/*:INP001
     plugins/*:INP001
 
