{
 "cells": [
  {
   "cell_type": "code",
<<<<<<< HEAD
   "execution_count": null,
=======
   "execution_count": 1,
>>>>>>> 224f3322
   "metadata": {},
   "outputs": [],
   "source": [
    "import openmm\n",
    "from openff.toolkit.topology import Molecule, Topology\n",
    "from openff.toolkit.typing.engines.smirnoff import ForceField\n",
    "\n",
    "from openff.interchange import Interchange\n",
    "from openff.interchange.components.potentials import Potential\n",
    "from openff.interchange.models import PotentialKey, TopologyKey"
   ]
  },
  {
   "cell_type": "code",
<<<<<<< HEAD
   "execution_count": null,
   "metadata": {},
   "outputs": [],
=======
   "execution_count": 2,
   "metadata": {},
   "outputs": [
    {
     "name": "stderr",
     "output_type": "stream",
     "text": [
      "/Users/mwt/miniconda3/envs/openff-interchange-env/lib/python3.9/site-packages/openff/toolkit/utils/openeye_wrapper.py:1032: UnitStrippedWarning: The unit of the quantity is stripped when downcasting to ndarray.\n",
      "  positions[off_atom_index, :] = off_atom_coords\n"
     ]
    }
   ],
>>>>>>> 224f3322
   "source": [
    "propanol = Molecule.from_smiles(\"CCCO\")\n",
    "propanol.generate_conformers(n_conformers=1)\n",
    "topology = propanol.to_topology()\n",
    "\n",
    "sage = ForceField(\"openff-2.0.0.offxml\")"
   ]
  },
  {
   "cell_type": "code",
<<<<<<< HEAD
   "execution_count": null,
=======
   "execution_count": 3,
>>>>>>> 224f3322
   "metadata": {},
   "outputs": [],
   "source": [
    "interchange = Interchange.from_smirnoff(sage, topology)\n",
    "\n",
    "original_openmm_system = interchange.to_openmm()"
   ]
  },
  {
   "cell_type": "code",
<<<<<<< HEAD
   "execution_count": null,
   "metadata": {},
   "outputs": [],
=======
   "execution_count": 4,
   "metadata": {},
   "outputs": [
    {
     "data": {
      "text/plain": [
       "{TopologyKey(atom_indices=(0, 1), mult=None, bond_order=None): PotentialKey(id='[#6X4:1]-[#6X4:2]', mult=None, associated_handler='Bonds', bond_order=None),\n",
       " TopologyKey(atom_indices=(0, 4), mult=None, bond_order=None): PotentialKey(id='[#6X4:1]-[#1:2]', mult=None, associated_handler='Bonds', bond_order=None),\n",
       " TopologyKey(atom_indices=(0, 5), mult=None, bond_order=None): PotentialKey(id='[#6X4:1]-[#1:2]', mult=None, associated_handler='Bonds', bond_order=None),\n",
       " TopologyKey(atom_indices=(0, 6), mult=None, bond_order=None): PotentialKey(id='[#6X4:1]-[#1:2]', mult=None, associated_handler='Bonds', bond_order=None),\n",
       " TopologyKey(atom_indices=(1, 2), mult=None, bond_order=None): PotentialKey(id='[#6X4:1]-[#6X4:2]', mult=None, associated_handler='Bonds', bond_order=None),\n",
       " TopologyKey(atom_indices=(1, 7), mult=None, bond_order=None): PotentialKey(id='[#6X4:1]-[#1:2]', mult=None, associated_handler='Bonds', bond_order=None),\n",
       " TopologyKey(atom_indices=(1, 8), mult=None, bond_order=None): PotentialKey(id='[#6X4:1]-[#1:2]', mult=None, associated_handler='Bonds', bond_order=None),\n",
       " TopologyKey(atom_indices=(2, 3), mult=None, bond_order=None): PotentialKey(id='[#6:1]-[#8:2]', mult=None, associated_handler='Bonds', bond_order=None),\n",
       " TopologyKey(atom_indices=(2, 9), mult=None, bond_order=None): PotentialKey(id='[#6X4:1]-[#1:2]', mult=None, associated_handler='Bonds', bond_order=None),\n",
       " TopologyKey(atom_indices=(2, 10), mult=None, bond_order=None): PotentialKey(id='[#6X4:1]-[#1:2]', mult=None, associated_handler='Bonds', bond_order=None),\n",
       " TopologyKey(atom_indices=(3, 11), mult=None, bond_order=None): PotentialKey(id='[#8:1]-[#1:2]', mult=None, associated_handler='Bonds', bond_order=None)}"
      ]
     },
     "execution_count": 4,
     "metadata": {},
     "output_type": "execute_result"
    }
   ],
>>>>>>> 224f3322
   "source": [
    "interchange.handlers[\"Bonds\"].slot_map"
   ]
  },
  {
   "cell_type": "code",
<<<<<<< HEAD
   "execution_count": null,
   "metadata": {},
   "outputs": [],
=======
   "execution_count": 5,
   "metadata": {},
   "outputs": [
    {
     "name": "stdout",
     "output_type": "stream",
     "text": [
      "(0, 1) PotentialKey(id='[#6X4:1]-[#6X4:2]', mult=None, associated_handler='Bonds', bond_order=None)\n",
      "(1, 2) PotentialKey(id='[#6X4:1]-[#6X4:2]', mult=None, associated_handler='Bonds', bond_order=None)\n"
     ]
    }
   ],
>>>>>>> 224f3322
   "source": [
    "for bond in topology.bonds:\n",
    "    if all(atom.atomic_number == 6 for atom in bond.atoms):\n",
    "        atom_indices = tuple(topology.atom_index(atom) for atom in bond.atoms)\n",
    "        top_key = TopologyKey(atom_indices=atom_indices)\n",
    "        pot_key = interchange.handlers[\"Bonds\"].slot_map[top_key]\n",
    "        print(atom_indices, pot_key.__repr__())"
   ]
  },
  {
   "cell_type": "markdown",
   "metadata": {},
   "source": [
    "Notice that the `PotentialKey` associated with each of the C-C bonds - atom indices (0, 1) and (1, 2) - is the same, in this case associated with SMIRKS pattern `'[#6X4:1]-[#6X4:2]'`. This means the same parameters have been applied to each. For the sake of an example, let's consider splitting these parameters into two types (without re-running SMIRKS/SMARTS-based atom-typing). Let's increase the force constant of the C-C bond nearest the O atom by 5% (atom indices (1, 2)). Here we are ignoring whether or not it is scientifically wise to make such a modification.\n",
    "\n",
    "This process will involve\n",
    "1. Creating a new `PotentialKey` to uniquely identify the new parameters\n",
    "2. Createing a new `Potential` to store the new parameters\n",
    "3. Updating the bond handler so that the C-C bond we have selected points to new parameters"
   ]
  },
  {
   "cell_type": "code",
<<<<<<< HEAD
   "execution_count": null,
=======
   "execution_count": 6,
>>>>>>> 224f3322
   "metadata": {},
   "outputs": [],
   "source": [
    "# First, clone the existing C-C bond PotentialKey\n",
    "pot_key_mod = PotentialKey(**pot_key.dict())\n",
    "pot_key_mod.id = \"[#6X4:1]-[#6X4:2]_MODIFIED\""
   ]
  },
  {
   "cell_type": "code",
<<<<<<< HEAD
   "execution_count": null,
   "metadata": {},
   "outputs": [],
=======
   "execution_count": 7,
   "metadata": {},
   "outputs": [
    {
     "data": {
      "text/plain": [
       "(PotentialKey(id='[#6X4:1]-[#6X4:2]', mult=None, associated_handler='Bonds', bond_order=None),\n",
       " PotentialKey(id='[#6X4:1]-[#6X4:2]_MODIFIED', mult=None, associated_handler='Bonds', bond_order=None))"
      ]
     },
     "execution_count": 7,
     "metadata": {},
     "output_type": "execute_result"
    }
   ],
>>>>>>> 224f3322
   "source": [
    "# Inspect the original and modified keys\n",
    "(pot_key, pot_key_mod)"
   ]
  },
  {
   "cell_type": "code",
<<<<<<< HEAD
   "execution_count": null,
=======
   "execution_count": 8,
>>>>>>> 224f3322
   "metadata": {},
   "outputs": [],
   "source": [
    "# Look up the existing potential on these bonds and modify the k value by 5%\n",
    "pot = interchange.handlers[\"Bonds\"].potentials[pot_key]\n",
    "pot_mod = Potential(**pot.dict())\n",
    "pot_mod.parameters[\"k\"] *= 1.05"
   ]
  },
  {
   "cell_type": "code",
<<<<<<< HEAD
   "execution_count": null,
   "metadata": {},
   "outputs": [],
=======
   "execution_count": 9,
   "metadata": {},
   "outputs": [
    {
     "data": {
      "text/plain": [
       "(Potential(parameters={'k': <Quantity(529.242972, 'kilocalorie / angstrom ** 2 / mole')>, 'length': <Quantity(1.52190126, 'angstrom')>}, map_key=None),\n",
       " Potential(parameters={'k': <Quantity(555.70512, 'kilocalorie / angstrom ** 2 / mole')>, 'length': <Quantity(1.52190126, 'angstrom')>}, map_key=None))"
      ]
     },
     "execution_count": 9,
     "metadata": {},
     "output_type": "execute_result"
    }
   ],
>>>>>>> 224f3322
   "source": [
    "# Inspect the original and modified keys\n",
    "(pot, pot_mod)"
   ]
  },
  {
   "cell_type": "code",
   "execution_count": null,
   "metadata": {
    "tags": []
   },
   "outputs": [],
   "source": [
    "# Update the potential mapping to include the new key and potential key\n",
    "interchange.handlers[\"Bonds\"].potentials.update({pot_key_mod: pot_mod})"
   ]
  },
  {
   "cell_type": "markdown",
   "metadata": {},
   "source": [
    "Now that we have modified versions of the potential key and potential, the last step is to update the mappings so that they are applied to the bond. We previously decided that we want to modify the bond between atoms 1 and 2."
   ]
  },
  {
   "cell_type": "code",
<<<<<<< HEAD
   "execution_count": null,
=======
   "execution_count": 11,
>>>>>>> 224f3322
   "metadata": {},
   "outputs": [],
   "source": [
    "# Create a topology key representing this bond\n",
    "top_key = TopologyKey(atom_indices=(1, 2))"
   ]
  },
  {
   "cell_type": "code",
<<<<<<< HEAD
   "execution_count": null,
=======
   "execution_count": 12,
>>>>>>> 224f3322
   "metadata": {},
   "outputs": [],
   "source": [
    "# This topology key is already in the handler, as it points to an existing bond\n",
    "assert top_key in interchange[\"Bonds\"].slot_map"
   ]
  },
  {
   "cell_type": "markdown",
   "metadata": {},
   "source": [
    "The slot_map is a dictionary mapping topology keys to potential keys, so we can update the mapping of this topology key to point to our new potential key (which points to the new potential we just added)."
   ]
  },
  {
   "cell_type": "code",
<<<<<<< HEAD
   "execution_count": null,
=======
   "execution_count": 13,
>>>>>>> 224f3322
   "metadata": {},
   "outputs": [],
   "source": [
    "interchange.handlers[\"Bonds\"].slot_map[top_key] = pot_key_mod"
   ]
  },
  {
   "cell_type": "code",
<<<<<<< HEAD
   "execution_count": null,
   "metadata": {},
   "outputs": [],
=======
   "execution_count": 14,
   "metadata": {},
   "outputs": [
    {
     "data": {
      "text/plain": [
       "Potential(parameters={'k': <Quantity(555.70512, 'kilocalorie / angstrom ** 2 / mole')>, 'length': <Quantity(1.52190126, 'angstrom')>}, map_key=None)"
      ]
     },
     "execution_count": 14,
     "metadata": {},
     "output_type": "execute_result"
    }
   ],
>>>>>>> 224f3322
   "source": [
    "interchange.handlers[\"Bonds\"].potentials[pot_key_mod]"
   ]
  },
  {
   "cell_type": "code",
<<<<<<< HEAD
   "execution_count": null,
=======
   "execution_count": 15,
>>>>>>> 224f3322
   "metadata": {},
   "outputs": [],
   "source": [
    "# openff_sys[\"Electrostatics\"].method = \"cutoff\"\n",
    "modified_openmm_system = interchange.to_openmm()"
   ]
  },
  {
   "cell_type": "code",
<<<<<<< HEAD
   "execution_count": null,
   "metadata": {},
=======
   "execution_count": 16,
   "metadata": {
    "tags": []
   },
>>>>>>> 224f3322
   "outputs": [],
   "source": [
    "# Look at the force constant in the original and modified OpenMM exports\n",
    "for force in original_openmm_system.getForces():\n",
    "    if type(force) == openmm.HarmonicBondForce:\n",
    "        for bond_idx in range(force.getNumBonds()):\n",
    "            if force.getBondParameters(bond_idx)[:2] == [1, 2]:\n",
    "                original_k = force.getBondParameters(bond_idx)[3]\n",
    "\n",
    "# Look at the modified force constant in an OpenMM export\n",
    "for force in modified_openmm_system.getForces():\n",
    "    if type(force) == openmm.HarmonicBondForce:\n",
    "        for bond_idx in range(force.getNumBonds()):\n",
    "            if force.getBondParameters(bond_idx)[:2] == [1, 2]:\n",
    "                modified_k = force.getBondParameters(bond_idx)[3]\n",
    "\n",
    "# Check that the modified k is 5% more than the original k\n",
    "assert abs(modified_k / original_k - 1.05) < 1e-12"
   ]
  }
 ],
 "metadata": {
  "kernelspec": {
   "display_name": "Python 3 (ipykernel)",
   "language": "python",
   "name": "python3"
  },
  "language_info": {
   "codemirror_mode": {
    "name": "ipython",
    "version": 3
   },
   "file_extension": ".py",
   "mimetype": "text/x-python",
   "name": "python",
   "nbconvert_exporter": "python",
   "pygments_lexer": "ipython3",
   "version": "3.9.12"
  }
 },
 "nbformat": 4,
 "nbformat_minor": 4
}<|MERGE_RESOLUTION|>--- conflicted
+++ resolved
@@ -2,11 +2,7 @@
  "cells": [
   {
    "cell_type": "code",
-<<<<<<< HEAD
-   "execution_count": null,
-=======
-   "execution_count": 1,
->>>>>>> 224f3322
+   "execution_count": null,
    "metadata": {},
    "outputs": [],
    "source": [
@@ -21,24 +17,9 @@
   },
   {
    "cell_type": "code",
-<<<<<<< HEAD
-   "execution_count": null,
-   "metadata": {},
-   "outputs": [],
-=======
-   "execution_count": 2,
-   "metadata": {},
-   "outputs": [
-    {
-     "name": "stderr",
-     "output_type": "stream",
-     "text": [
-      "/Users/mwt/miniconda3/envs/openff-interchange-env/lib/python3.9/site-packages/openff/toolkit/utils/openeye_wrapper.py:1032: UnitStrippedWarning: The unit of the quantity is stripped when downcasting to ndarray.\n",
-      "  positions[off_atom_index, :] = off_atom_coords\n"
-     ]
-    }
-   ],
->>>>>>> 224f3322
+   "execution_count": null,
+   "metadata": {},
+   "outputs": [],
    "source": [
     "propanol = Molecule.from_smiles(\"CCCO\")\n",
     "propanol.generate_conformers(n_conformers=1)\n",
@@ -49,11 +30,7 @@
   },
   {
    "cell_type": "code",
-<<<<<<< HEAD
-   "execution_count": null,
-=======
-   "execution_count": 3,
->>>>>>> 224f3322
+   "execution_count": null,
    "metadata": {},
    "outputs": [],
    "source": [
@@ -64,60 +41,18 @@
   },
   {
    "cell_type": "code",
-<<<<<<< HEAD
-   "execution_count": null,
-   "metadata": {},
-   "outputs": [],
-=======
-   "execution_count": 4,
-   "metadata": {},
-   "outputs": [
-    {
-     "data": {
-      "text/plain": [
-       "{TopologyKey(atom_indices=(0, 1), mult=None, bond_order=None): PotentialKey(id='[#6X4:1]-[#6X4:2]', mult=None, associated_handler='Bonds', bond_order=None),\n",
-       " TopologyKey(atom_indices=(0, 4), mult=None, bond_order=None): PotentialKey(id='[#6X4:1]-[#1:2]', mult=None, associated_handler='Bonds', bond_order=None),\n",
-       " TopologyKey(atom_indices=(0, 5), mult=None, bond_order=None): PotentialKey(id='[#6X4:1]-[#1:2]', mult=None, associated_handler='Bonds', bond_order=None),\n",
-       " TopologyKey(atom_indices=(0, 6), mult=None, bond_order=None): PotentialKey(id='[#6X4:1]-[#1:2]', mult=None, associated_handler='Bonds', bond_order=None),\n",
-       " TopologyKey(atom_indices=(1, 2), mult=None, bond_order=None): PotentialKey(id='[#6X4:1]-[#6X4:2]', mult=None, associated_handler='Bonds', bond_order=None),\n",
-       " TopologyKey(atom_indices=(1, 7), mult=None, bond_order=None): PotentialKey(id='[#6X4:1]-[#1:2]', mult=None, associated_handler='Bonds', bond_order=None),\n",
-       " TopologyKey(atom_indices=(1, 8), mult=None, bond_order=None): PotentialKey(id='[#6X4:1]-[#1:2]', mult=None, associated_handler='Bonds', bond_order=None),\n",
-       " TopologyKey(atom_indices=(2, 3), mult=None, bond_order=None): PotentialKey(id='[#6:1]-[#8:2]', mult=None, associated_handler='Bonds', bond_order=None),\n",
-       " TopologyKey(atom_indices=(2, 9), mult=None, bond_order=None): PotentialKey(id='[#6X4:1]-[#1:2]', mult=None, associated_handler='Bonds', bond_order=None),\n",
-       " TopologyKey(atom_indices=(2, 10), mult=None, bond_order=None): PotentialKey(id='[#6X4:1]-[#1:2]', mult=None, associated_handler='Bonds', bond_order=None),\n",
-       " TopologyKey(atom_indices=(3, 11), mult=None, bond_order=None): PotentialKey(id='[#8:1]-[#1:2]', mult=None, associated_handler='Bonds', bond_order=None)}"
-      ]
-     },
-     "execution_count": 4,
-     "metadata": {},
-     "output_type": "execute_result"
-    }
-   ],
->>>>>>> 224f3322
+   "execution_count": null,
+   "metadata": {},
+   "outputs": [],
    "source": [
     "interchange.handlers[\"Bonds\"].slot_map"
    ]
   },
   {
    "cell_type": "code",
-<<<<<<< HEAD
-   "execution_count": null,
-   "metadata": {},
-   "outputs": [],
-=======
-   "execution_count": 5,
-   "metadata": {},
-   "outputs": [
-    {
-     "name": "stdout",
-     "output_type": "stream",
-     "text": [
-      "(0, 1) PotentialKey(id='[#6X4:1]-[#6X4:2]', mult=None, associated_handler='Bonds', bond_order=None)\n",
-      "(1, 2) PotentialKey(id='[#6X4:1]-[#6X4:2]', mult=None, associated_handler='Bonds', bond_order=None)\n"
-     ]
-    }
-   ],
->>>>>>> 224f3322
+   "execution_count": null,
+   "metadata": {},
+   "outputs": [],
    "source": [
     "for bond in topology.bonds:\n",
     "    if all(atom.atomic_number == 6 for atom in bond.atoms):\n",
@@ -141,11 +76,7 @@
   },
   {
    "cell_type": "code",
-<<<<<<< HEAD
-   "execution_count": null,
-=======
-   "execution_count": 6,
->>>>>>> 224f3322
+   "execution_count": null,
    "metadata": {},
    "outputs": [],
    "source": [
@@ -156,27 +87,9 @@
   },
   {
    "cell_type": "code",
-<<<<<<< HEAD
-   "execution_count": null,
-   "metadata": {},
-   "outputs": [],
-=======
-   "execution_count": 7,
-   "metadata": {},
-   "outputs": [
-    {
-     "data": {
-      "text/plain": [
-       "(PotentialKey(id='[#6X4:1]-[#6X4:2]', mult=None, associated_handler='Bonds', bond_order=None),\n",
-       " PotentialKey(id='[#6X4:1]-[#6X4:2]_MODIFIED', mult=None, associated_handler='Bonds', bond_order=None))"
-      ]
-     },
-     "execution_count": 7,
-     "metadata": {},
-     "output_type": "execute_result"
-    }
-   ],
->>>>>>> 224f3322
+   "execution_count": null,
+   "metadata": {},
+   "outputs": [],
    "source": [
     "# Inspect the original and modified keys\n",
     "(pot_key, pot_key_mod)"
@@ -184,11 +97,7 @@
   },
   {
    "cell_type": "code",
-<<<<<<< HEAD
-   "execution_count": null,
-=======
-   "execution_count": 8,
->>>>>>> 224f3322
+   "execution_count": null,
    "metadata": {},
    "outputs": [],
    "source": [
@@ -200,27 +109,9 @@
   },
   {
    "cell_type": "code",
-<<<<<<< HEAD
-   "execution_count": null,
-   "metadata": {},
-   "outputs": [],
-=======
-   "execution_count": 9,
-   "metadata": {},
-   "outputs": [
-    {
-     "data": {
-      "text/plain": [
-       "(Potential(parameters={'k': <Quantity(529.242972, 'kilocalorie / angstrom ** 2 / mole')>, 'length': <Quantity(1.52190126, 'angstrom')>}, map_key=None),\n",
-       " Potential(parameters={'k': <Quantity(555.70512, 'kilocalorie / angstrom ** 2 / mole')>, 'length': <Quantity(1.52190126, 'angstrom')>}, map_key=None))"
-      ]
-     },
-     "execution_count": 9,
-     "metadata": {},
-     "output_type": "execute_result"
-    }
-   ],
->>>>>>> 224f3322
+   "execution_count": null,
+   "metadata": {},
+   "outputs": [],
    "source": [
     "# Inspect the original and modified keys\n",
     "(pot, pot_mod)"
@@ -247,11 +138,7 @@
   },
   {
    "cell_type": "code",
-<<<<<<< HEAD
-   "execution_count": null,
-=======
-   "execution_count": 11,
->>>>>>> 224f3322
+   "execution_count": null,
    "metadata": {},
    "outputs": [],
    "source": [
@@ -261,11 +148,7 @@
   },
   {
    "cell_type": "code",
-<<<<<<< HEAD
-   "execution_count": null,
-=======
-   "execution_count": 12,
->>>>>>> 224f3322
+   "execution_count": null,
    "metadata": {},
    "outputs": [],
    "source": [
@@ -282,11 +165,7 @@
   },
   {
    "cell_type": "code",
-<<<<<<< HEAD
-   "execution_count": null,
-=======
-   "execution_count": 13,
->>>>>>> 224f3322
+   "execution_count": null,
    "metadata": {},
    "outputs": [],
    "source": [
@@ -295,37 +174,16 @@
   },
   {
    "cell_type": "code",
-<<<<<<< HEAD
-   "execution_count": null,
-   "metadata": {},
-   "outputs": [],
-=======
-   "execution_count": 14,
-   "metadata": {},
-   "outputs": [
-    {
-     "data": {
-      "text/plain": [
-       "Potential(parameters={'k': <Quantity(555.70512, 'kilocalorie / angstrom ** 2 / mole')>, 'length': <Quantity(1.52190126, 'angstrom')>}, map_key=None)"
-      ]
-     },
-     "execution_count": 14,
-     "metadata": {},
-     "output_type": "execute_result"
-    }
-   ],
->>>>>>> 224f3322
+   "execution_count": null,
+   "metadata": {},
+   "outputs": [],
    "source": [
     "interchange.handlers[\"Bonds\"].potentials[pot_key_mod]"
    ]
   },
   {
    "cell_type": "code",
-<<<<<<< HEAD
-   "execution_count": null,
-=======
-   "execution_count": 15,
->>>>>>> 224f3322
+   "execution_count": null,
    "metadata": {},
    "outputs": [],
    "source": [
@@ -335,15 +193,8 @@
   },
   {
    "cell_type": "code",
-<<<<<<< HEAD
-   "execution_count": null,
-   "metadata": {},
-=======
-   "execution_count": 16,
-   "metadata": {
-    "tags": []
-   },
->>>>>>> 224f3322
+   "execution_count": null,
+   "metadata": {},
    "outputs": [],
    "source": [
     "# Look at the force constant in the original and modified OpenMM exports\n",
