--- conflicted
+++ resolved
@@ -92,11 +92,6 @@
 
     - name: Install AmberTools and RDKit
       if: ${{ matrix.openeye == false }}
-<<<<<<< HEAD
-      run: |
-        # Unclear why, but around October 2023 this downgrades JAX to broken 0.1.x builds
-        micromamba install ambertools "jax >=3" "jaxlib >3" -c conda-forge
-=======
       # Unclear why, but around October 2023 this downgrades JAX to broken 0.1.x builds
       # and also uninstalls RDKit
       run: micromamba install rdkit ambertools "jax >=0.3" "jaxlib >=0.3" -c conda-forge
@@ -107,7 +102,6 @@
       # with it on for performance reasons, and it's easier to just skip these cases than make
       # even more builds.
       run: micromamba remove gromacs
->>>>>>> 9f7f1548
 
     - name: Install Foyer
       if: ${{ matrix.pydantic-version == 1 }}
