--- conflicted
+++ resolved
@@ -54,13 +54,6 @@
         conda info
         conda list
 
-<<<<<<< HEAD
-    - name: Install package
-      run: |
-        python setup.py develop --no-deps
-
-=======
->>>>>>> 45180781
     - name: License OpenEye
       run: |
         echo "${SECRET_OE_LICENSE}" > ${OE_LICENSE}
