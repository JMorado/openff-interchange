--- conflicted
+++ resolved
@@ -28,11 +28,6 @@
   - pytest-randomly
   - nbval
   - nglview
-<<<<<<< HEAD
-  - mdanalysis
-  - smirnoff-plugins =2023
-=======
->>>>>>> c50450d8
   # Drivers
   - gromacs =2023.3=nompi_*_103
   - lammps >=2023.08.02
