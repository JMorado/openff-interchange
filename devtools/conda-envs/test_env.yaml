name: test
channels:
  - conda-forge
  - bioconda
dependencies:
    # Base depends
  - python
  - pip
  - pydantic
  - pint
  - openmm
  - openff-toolkit
  - jax
    # Testing
  - pytest
  - pytest-cov
  - codecov
  - nbval
<<<<<<< HEAD
  - mypy
  - unyt
  - intermol
  - gromacs
=======
  - mypy =0.790
  - unyt
>>>>>>> de1fe2f8
<|MERGE_RESOLUTION|>--- conflicted
+++ resolved
@@ -16,12 +16,7 @@
   - pytest-cov
   - codecov
   - nbval
-<<<<<<< HEAD
-  - mypy
+  - mypy =0.790
   - unyt
   - intermol
-  - gromacs
-=======
-  - mypy =0.790
-  - unyt
->>>>>>> de1fe2f8
+  - gromacs